# Overview of Synopsis Data Engine (SDE)#
The SnappyData Synopsis Data Engine (SDE) offers a novel and scalable system to analyze large data sets. SDE uses statistical sampling techniques and probabilistic data structures to answer analytic queries with sub-second latency. There is no need to store or process the entire data set. The approach trades off query accuracy for lightening fast response time. 

For instance, in exploratory analytics, a data analyst might be slicing and dicing large data sets to understand patterns, trends or introduce new features. Often the results are rendered in a visualization tool through bar charts, map plots and bubble charts. A near perfect answer that can be rendered in seconds (visually, it is identical to the 100% correct rendering) instead of minutes would increase productivity - the engineer continues to slice and dice the data sets with no interruptons to his/her train of thought. 

When accessed via a visualization tool (Apache Zeppelin), users immediately get their almost-perfect answer to analytical queries within a couple of seconds while the full answer CAN BE computed in the background. Depending on the immediate answer, users can opt to cancel the full execution early, if they are either satisfied with the almost-perfect initial answer and if they are no longer interested in seeing the final results based on the initial results. This can lead to dramatically higher productivity and significantly less resource consumption in multi-tenant and concurrent workloads on shared clusters.

While in-memory analytics can be fast, it is still expensive and cumbersome to provision large clusters. Instead, SDE allows you to retain  data in existing databases and disparate sources and only caches a fraction of the data using stratified sampling and other techniques. In many cases, data explorers can use their laptops and run high speed interactive analytics over billions of records. Unlike existing optimization techniques based on OLAP cubes or in-memory extracts that can consume a lot of resources and work for apriori known queries, the SnappyData Synopses data structures are designed to work for any ad-hoc query.

## How does it work?
The following diagram provides a simplified view into how the SDE works. The SDE is deeply integrated with the SnappyData store and its general purpose SQL query engine. Incoming rows (could come from static or streaming sources) are continuously sampled into one or more "sample" tables. Think of these samples much like how a database utilizes indexes - for optimization. With one difference - the "exact" table may or may not be managed by SnappyData (for instance, this may be a set of folders in S3 or Hadoop). When queries are executed, the user can optionally specify their tolerance for error through simple SQL extensions. SDE transparently goes through a sample selection process to evaluate if the query can be satisfied within the error constraint. If so, the response is generated directly from the sample.  
![SDE_Architecture](./Images/sde_architecture.png)

## Key Concepts
SnappyData SDE relies on two methods for approximations - Stratified sampling and Sketching. We provide a brief introduction to these concepts below.

<<<<<<< HEAD
###  Stratified sampling
Sampling is quite intuitive and commonly used by data scientists and explorers. The most common algorithm in use is 'uniform random sampling'. As the term implies, the algorithm is designed to randomly pick a small fraction of the population( the full data set). The algorithm is not biased on any characteristics in the data set. It is totally random and the probability of any element being selected in the sample is the same (or uniform). But, uniform random sampling doesn't work well for general purpose querying.
=======
##Synopsis Data Engine Technique: Stratified Sampling##
###What is Sampling?###
One commonly-used technique for approximate results is sampling. For many aggregation queries, non-uniform (approximate) samples can provide more accurate approximations than a uniform sample. 
>>>>>>> f3b76c7a

Take this simple example table that manages AdImpressions. If we create a random sample that is a third of the original size we pick 2 records in random. This is depicted in the figure below. 
Unfortunately, if we run a query like 'SELECT avg(bid) FROM AdImpresssions where geo = 'VT'', our answer is a 100% wrong. The common solution to this problem could be to increase the size of the sample. But, if the data distribution along this 'GEO' dimension is very skewed, you could still keep picking any records or have too few records to produce a good answer to queries. 
Stratified sampling on the other hand, allows the user to specify the common dimensions used for querying and ensures that each dimension or strata has enough representation in the sampled data set. 
For instance, as shown in figure x below, a sample stratified on 'Geo' would provide a much better answer. 

<<<<<<< HEAD
If you are interested in understanding these concepts in further detail we suggest reading this [handbook](https://web.eecs.umich.edu/~mozafari/php/data/uploads/approx_chapter.pdf). It goes through different sampling strategies, error estimation mechanisms, and various types of data synopses.
=======
The two techniques that the SnappyData SDE module uses to accomplish this are, **reservoir sampling** as applied to **stratified sampling**. 
>>>>>>> f3b76c7a

### Online Sampling
SDE also supports continuous sampling over streaming data not just static data sets. For instance, you can use the Spark dataframe APIs to create a uniform random sample over static RDDs. For online sampling, SDE first does [reservoir sampling](https://en.wikipedia.org/wiki/Reservoir_sampling) for each strata in a write-optimized store before flushing it into a read-optimized store for stratified samples. 
There is also explicit support for time series. For instance, if AdImpressions are continuously streaming in, we can ensure that we have enough samples over each 5 min time window while still ensuring that all GEOs have good representation in the sample. 

### Sketching
While stratified sampling ensures that data dimensions with low representation is captured, it still doesn't work well when you want to capture outliers. For instance, queries like 'Find the top-10 users with the most retweets in the last 5 mins' may not result in good answers. Instead we use rely on other data structures like a Count-min-sketch to capture data frequencies in a stream. This is a data structure that requires that captures the how often we see an element in a stream for the top-N such elements. 
While a Count-min-sketch is well described (Link), SDE extends this with support for providing top-K estimates over time series data. 


<<<<<<< HEAD
## Working with Stratified Samples

###Create Sample Tables###

You can create sample tables on datasets that can be sourced from any source supported in Spark/SnappyData. For instance, these can be SnappyData in-memory tables, Spark dataframes, or sourced from a external data source such as S3 or HDFS. 

Here is an SQL based example to create sample on tables locally available in the Snappydata cluster. 
=======
For example, if the research team wants to do a customer satisfaction survey based on the age group of the customers. The customers are divided into two or more stratas based on the age criteria, and samples are randomly selected from each strata.
This is illustrated in the following image.
![Stratified Sampling](./Images/aqp_sampling.png)

###Key Concepts###
**Data Synopses**: During the pre-processing phase, data synopses (or data structures) are built over the database. These database synopses are used when queries are issued to the system, and approximate results are returned.
>>>>>>> f3b76c7a

```
CREATE SAMPLE TABLE NYCTAXI_PICKUP_SAMPLE ON NYCTAXI  
  OPTIONS (qcs 'hour(pickup_datetime)', fraction '0.01') 
  AS (SELECT * FROM NYCTAXI);

CREATE SAMPLE TABLE TAXIFARE_HACK_LICENSE_SAMPLE on TAXIFARE 
  OPTIONS (qcs 'hack_license', fraction '0.01') 
  AS (SELECT * FROM TAXIFARE);
```
Often your data set is too large to also fit in available cluster memory. If so, you can create a external table pointing to the source. 
In this example below, a sample table is created for an S3 (external) dataset:

```
CREATE EXTERNAL TABLE TAXIFARE USING parquet 
  OPTIONS(path 's3a://<AWS_SECRET_ACCESS_KEY><AWS_ACCESS_KEY_ID>@zeppelindemo/nyctaxifaredata_cleaned');
//Next, create the sample sourced from this table ..
CREATE SAMPLE TABLE TAXIFARE_HACK_LICENSE_SAMPLE on TAXIFARE 
  options  (qcs 'hack_license', fraction '0.01') AS (SELECT * FROM TAXIFARE);

```


###QCS (Query Column Set) and Sample selection###
For stratified samples, you are required to specify the columns used for stratification(QCS) and how big the sample needs to be (fraction). 

'QCS', which stands for 'Query Column Set' is typically the most commonly used dimensions in your query GroupBy/Where and Having clauses. A 'QCS' can also be constructed using SQL expressions - for instance, using a function like 'hour (pickup_datetime)'.

The parameter *fraction* represents the fraction of the full population that will managed in the sample. Intuition tells us that higher the fraction, more accurate the answers. But, interestingly, with large data volumes you can get pretty accurate answers with a very small fraction. With most data sets that follow normal distribution, the error rate for aggregations exponentially drops with the fraction. So, at some point, doubling the fraction doesn't drop the error rate. SDE will always attempt to adjust its sampling rate for each stratum so that there is enough representation for all sub-groups. 
For instance, in the above example, taxi drivers that have very few records may actually be sampled at a rate much higher than 1% while very active drivers(lot of records) will automatically be sampled at a lower rate. The algorithm will always attempt to maintain the overall 1% fraction specified in the 'create sample' statement.  

One can create multiple sample tables using different sample QCS and sample fraction for a given base table. 

Here are some general guidelines to use when creating samples:
* Note that samples are only applicable when running aggregation queries. For point lookups or selective queries the engine will automatically reject all samples and run the query on the base table. These queries typically would execute optimally anyway on the underlying data store.
* Start by identifying the most common columns used in GroupBy/Where and Having clauses. 
* Then, identify a subset of these columns where the cardinality is not too large. For instance, in the example above we picked 'hack_license' (one license per driver) as the strata and we sample 1% of the records associated with each driver. 
* Avoid using unique columns or timestamps for your QCS. For instance, in the example above 'pickup_datetime' is a timestamp and is not a good candidate given its likelyhood of high cardinality. i.e. there is possibility that each record in the data set has a different timestamp. Instead, when dealing with time series we use the 'hour' function to capture data for each hour. 
* when accuracy of queries is not acceptable, add more samples using the common columns used in GroupBy/Where clauses as mentioned above. The system will automatically pick the appropriate sample. 
* ..more to come..

> #### Note: The value of the QCS column should not be empty or set to null for stratified sampling, or an error may be reported when the query is executed.


## Running queries

Queries can be executed directly on sample tables or on the base table. Any query executed on the sample directly will always result in an approximate answer. When queries are executed on the base table users can specify their error tolerance and additional behavior to permit approximate answers. The Engine will automatically figure out if the query can be executed by any of the available samples. If not, the query can be executed on the base table based on the behavior clause. 

Here is the syntax:

#### SELECT ... FROM .. WHERE .. GROUP BY ...
####    WITH ERROR `<fraction> `[CONFIDENCE` <fraction>`] [BEHAVIOR `<string>]`
    
* **WITH ERROR** - this is a mandatory clause. The values are  0 < value(double) < 1 . 
* **CONFIDENCE** - this is optional clause. The values are confidence 0 < value(double) < 1 . The default value is 0.95
* **BEHAVIOR** - this is an optional clause. The values are `do_nothing`, `local_omit`, `strict`,  `run_on_full_table`, `partial_run_on_base_table`. The default value is `run_on_full_table`	

These 'behavior' options are fully described in the section below. 

Here are some examples:

```
SELECT sum(ArrDelay) ArrivalDelay, Month_ from airline group by Month_ order by Month_ desc 
  with error 0.10 
// tolerate a maximum error of 10% in each row in the answer with a default confidence level of 0.95.

SELECT sum(ArrDelay) ArrivalDelay, Month_ from airline group by Month_ order by Month_ desc 
  with error 
// tolerate any error in answer. Just give me a quick response.

SELECT sum(ArrDelay) ArrivalDelay, Month_ from airline group by Month_ order by Month_ desc with error 0.10 confidence 0.95 behavior ‘local_omit’
// tolerate a maximum error of 10% in each row in the answer with a confidence interval of 0.95.
// If the error for any row is greater than 10% omit the answer. i.e. the row is omitted. 
```
#### Using the Spark DataFrame API

We extend the Spark DataFrame API with support for approximate queries. Here is 'withError' API on DataFrames.
```
def withError(error: Double,
confidence: Double = Constant.DEFAULT_CONFIDENCE,
behavior: String = "DO_NOTHING"): DataFrame
```

Query examples using the DataFrame API ..
``` 
snc.table(baseTable).agg(Map("ArrDelay" -> "sum")).orderBy( desc("Month_")).withError(0.10) 
snc.table(baseTable).agg(Map("ArrDelay" -> "sum")).orderBy( desc("Month_")).withError(0.10, 0.95, 'local_omit’) 
```

### Supporting BI tools or existing Apps
To allow BI tools and existing Apps that say might be generating SQL, SDE also supports specifying these options through your SQL connection or using the Snappy SQLContext. 

```
snContext.sql(s"spark.sql.aqp.error=$error")
snContext.sql(s"spark.sql.aqp.confidence=$confidence")
snContext.sql(s"set spark.sql.aqp.behavior=$behavior")
```
These settings will apply to all queries executed via this SQLContext. Application can override this by also using the SQL extensions specified above.

Applications or tools using JDBC/ODBC can set the following properties. 
For example, when using Apache Zeppelin JDBC interpreter or the snappy-shell you can set the values as below:

```
set spark.sql.aqp.error=$error;
set spark.sql.aqp.confidence=$confidence;
set spark.sql.aqp.behavior=$behavior;
```




## More Examples
#####Example 1: #####
create a sample table with qcs 'medallion'

```
CREATE SAMPLE TABLE NYCTAXI_SAMPLEMEDALLION ON NYCTAXI 
  OPTIONS (buckets '7', qcs 'medallion', fraction '0.01', strataReservoirSize '50') AS (SELECT * FROM NYCTAXI);
```

**SQL Query:**
```
select medallion,avg(trip_distance) as avgTripDist,
  absolute_error(avgTripDist),relative_error(avgTripDist),
  lower_bound(avgTripDist),upper_bound(avgTripDist) 
  from nyctaxi group by medallion order by medallion desc limit 100
  with error;
  // We explain these built-in error functions in a section below.
```

**DataFrame API Query:**
```
snc.table(basetable).groupBy("medallion").agg( avg("trip_distance").alias("avgTripDist"),
  absolute_error("avgTripDist"),  relative_error("avgTripDist"), lower_bound("avgTripDist"),
  upper_bound("avgTripDist")).withError(.6, .90, "do_nothing").sort(col("medallion").desc).limit(100)
```

#####Example 2: #####
create an additional sample table with qcs 'hack_license'
```
CREATE SAMPLE TABLE NYCTAXI_SAMPLEHACKLICENSE ON NYCTAXI OPTIONS
(buckets '7', qcs 'hack_license', fraction '0.01', strataReservoirSize '50') AS (SELECT * FROM NYCTAXI);
```

**SQL Query:**
```
select  hack_license, count(*) count from NYCTAXI group by hack_license order by count desc limit 10 with error
// the engine will automically use the HackLicense sample for more accurate answer to this query.
```

**DataFrame API Query:**
```
snc.table(basetable).groupBy("hack_license").count().withError(.6,.90,"do_nothing").sort(col("count").desc).limit(10)
```

#####Example 3: #####
Create a sample table using function "hour(pickup_datetime) as QCS.
```
Sample Tablecreate sample table nyctaxi_hourly_sample on nyctaxi options (buckets '7', qcs 'hourOfDay', fraction '0.01', strataReservoirSize '50') AS (select *, hour(pickupdatetime) as hourOfDay from nyctaxi);
```

**SQL Query:**
```
select sum(trip_time_in_secs)/60 totalTimeDrivingInHour, hour(pickup_datetime) from nyctaxi group by hour(pickup_datetime)
```

**DataFrame API Query:**
```
snc.table(basetable).groupBy(hour(col("pickup_datetime"))).agg(Map("trip_time_in_secs" -> "sum")).withError(0.6,0.90,"do_nothing").limit(10)
```

#####Example 4:#####
If you want a higher assurance of accurate answers for your query, match the QCS to "group by columns" followed by any filter condition columns. Here is a sample using multiple columns.

```
Sample Tablecreate sample table nyctaxi_hourly_sample on nyctaxi options (buckets '7', qcs 'hack_license, year(pickup_datetime), month(pickup_datetime)', fraction '0.01', strataReservoirSize '50') AS (select *, hour(pickupdatetime) as hourOfDay from nyctaxi);
```

**SQL Query:**
```
Select hack_license, sum(trip_distance) as daily_trips from nyctaxi  where year(pickup_datetime) = 2013 and month(pickup_datetime) = 9 group by hack_license  order by daily_trips desc
```

**DataFrame API Query:**
```
snc.table(basetable).groupBy("hack_license","pickup_datetime").agg(Map("trip_distance" -> "sum")).alias("daily_trips").       filter(year(col("pickup_datetime")).equalTo(2013) and month(col("pickup_datetime")).equalTo(9)).withError(0.6,0.90,"do_nothing").sort(col("sum(trip_distance)").desc).limit(10)
```

##Sample Selection:##

Sample selection logic selects most appropriate sample, based on the following logic:

* If query QCS (columns involved in Where/GroupBy/Having is exactly the same as QCS in a sample, then, select that sample
* If exact match is not available, then, if the sample QCS is a superset of query QCS, that sample is used
* If superset of sample QCS is not available, a sample where the sample QCS is subset of query QCS is used

When multiple stratified samples with subset of QCSs match, sample where most number of columns match with query QCS is used. Largest size of sample gets selected if multiple such samples are available. 

For example, If query QCS are A, B and C. If samples with QCS  A and B and B and C are available, then choose a sample with large sample size. 

This is illustrated in the following image:
![QCS](./Images/aqp_qcs.png)

<<<<<<< HEAD
=======
####Using Error Functions and Confidence Interval in Queries####
Acceptable error fraction and expected confidence interval can be specified in the query projection. 
A query can end with the clauses **WITH ERROR** and **WITH ERROR `<fraction>`[CONFIDENCE `<fraction>`] [BEHAVIOR` <string>]`**
####Using “WITH ERROR “Clause####
In this clause, context level setting can be overridden by query level settings. When this clause is specified, the query is run with the following values:

```
	ERROR 0.2 
	CONFIDENCE 0.95 
	BEHAVIOR 'do_nothing'
```	

For example: 

SQL Query
```
SELECT sum(ArrDelay) ArrivalDelay, Month_ from airline group by Month_ order by Month_ with error 
```

DataFrame Query
```
snc.table(basetable).groupBy("MonthI").agg(Map("ArrDelay" -> "sum")).withError(0.6,0.90,"do_nothing").limit(10)
```

These values can be overridden by setting in the  SnappyData  context below.	

```
snContext.sql(s"spark.sql.aqp.error=$error")
snContext.sql(s"spark.sql.aqp.confidence=$confidence")
snContext.sql(s"set spark.sql.aqp.behavior=$behavior")
```

Apache Zeppelin or snappy-shell can use the set context level values as below:

```
set spark.sql.aqp.error=$error;
set spark.sql.aqp.confidence=$confidence;
set spark.sql.aqp.behavior=$behavior;
```


####Using WITH ERROR `<fraction> `[CONFIDENCE` <fraction>`] [BEHAVIOR `<string>]` Clause####
* **WITH ERROR** - this is a mandatory clause. The values are  0 < value(double) < 1 . 
* **CONFIDENCE** - this is optional clause. The values are confidence 0 < value(double) < 1 . The default value is 0.95
* **BEHAVIOR** - this is an optional clause. The values are `do_nothing`, `local_omit`, `strict`,  `run_on_full_table`, `partial_run_on_base_table`. The default value is `run_on_full_table`	

For example: 
```
SELECT sum(ArrDelay) ArrivalDelay, Month_ from airline group by Month_ order by Month_ desc with error 0.10 confidence 0.95 behavior ‘local_omit’
```

DataFrame API
```
def withError(error: Double,
confidence: Double = Constant.DEFAULT_CONFIDENCE,
behavior: String = "DO_NOTHING"): DataFrame
```

Data Frame API Query
``` 
snc.table(baseTable).agg(Map("ArrDelay" -> "sum")).orderBy( desc("Month_")).withError(0.10, 0.95, 'local_omit’) 
```
>>>>>>> f3b76c7a

###High-level Accuracy Contracts (HAC)###
SnappyData combines state-of-the-art approximate query processing techniques and a variety of data synopses to ensure interactive analytics over both, streaming and stored data. Using high-level accuracy contracts (HAC), SnappyData offers end users intuitive means for expressing their accuracy requirements, without overwhelming them with statistical concepts.

When an error constraint is not met, the action to be taken is defined in the behavior clause. 

####Behaviour Clause####
Synopsis Data Engine has HAC support using the following behavior clause. 

##### `<do_nothing>`#####
The SDE engine returns the estimate as is. 
![DO NOTHING](./Images/aqp_donothing.png)
<br>

##### `<local_omit>`#####
For aggregates that do not satisfy the error criteria, the value is replaced by a special value like "null". 
![LOCAL OMIT](./Images/aqp_localomit.png)
<br>

##### `<strict>`#####
If any of the aggregate column in any of the rows do not meet the HAC requirement, the system throws an exception. 
![Strict](./Images/aqp_strict.png)
<br>

##### `<run_on_full_table>`#####
If any of the single output row exceeds the specified error, then the full query is re-executed on the base table.
![RUN OF FULL TABLE](./Images/aqp_runonfulltable.png)
<br>

##### `<partial_run_on_base_table>`#####
If the error is more than what is specified in the query, for any of the output rows (that is sub-groups for a group by query), the query is re-executed on the base table for those sub-groups.  This result is then merged (without any duplicates) with the result derived from the sample table. 
![PARTIAL RUN ON BASE TABLE](./Images/aqp_partialrunonbasetable.png)
<br>

In the following example, any one of the above behavior clause can be applied. 

```
SELECT sum(ArrDelay) ArrivalDelay, Month_ from airline group by Month_ order by Month_  with error <fraction> [CONFIDENCE <fraction>] [BEHAVIOR <behavior>]
```

###Error Functions###
In addition to this, SnappyData supports error functions that can be specified in the query projection. These error functions are supported for the SUM, AVG and COUNT aggregates in the projection. 

The following four methods are available to be used in query projection when running approximate queries:

* **absolute_error(column alias**) : Indicates absolute error present in the estimate (approx answer) calculated using error estimation method (ClosedForm or Bootstrap) 

* **relative_error(column alias)** : Indicates ratio of absolute error to estimate.

* **lower_bound(column alias)** : Lower value of a estimate interval for a given confidence.

* **upper_bound(column alias)**: Upper value of a estimate interval for a given confidence.

Confidence is the probability that the value of a parameter falls within a specified range of values.

For example:

```
SELECT avg(ArrDelay) as AvgArr ,absolute_error(AvgArr),relative_error(AvgArr),lower_bound(AvgArr), upper_bound(AvgArr),
UniqueCarrier FROM airline GROUP BY UniqueCarrier order by UniqueCarrier WITH ERROR 0.12 confidence 0.9
```
* The `absolute_error` and `relative_error` function values returns 0 if query is executed on the base table. 
* `lower_bound` and `upper_bound` values returns null if query is executed on the base table. 
* The values are seen in case behavior is set to `<run_on_full_table>` or`<partial_run_on_base_table>`

In addition to using SQL syntax in the queries, you can use data frame API as well. 
For example, if you have a data frame for the airline table, then the below query can equivalently also be written as :

```
select AVG(ArrDelay) arrivalDelay, relative_error(arrivalDelay), absolute_error(arrivalDelay), Year_ from airline group by Year_ order by Year_ with error 0.10 confidence 0.95
```

```
snc.table(basetable).groupBy("Year_").agg( avg("ArrDelay").alias("arrivalDelay), relative_error("arrivalDelay"), absolute_error("arrivalDelay"), col("Year_")).withError(0.10, .95).sort(col("Year_").asc) 
```

###Reserved Keywords ###
Keywords are predefined reserved words that have special meanings and cannot be used in a paragraph. Keyword `sample_` is reserved for SnappyData.

If the aggregate function is aliased in the query as `sample_<any string>`, then what you get is true answers on the sample table, and not the estimates of the base table.

`select count() rowCount, count() as sample_count from airline with error 0.1`

rowCount returns estimate of number of rows in airline table.
sample_count returns number of rows (true answer) in sample table of airline table.


## Sketching 
Synopses data structures are typically much smaller than the base data sets that they represent. They use very little space and provide fast, approximate answers to queries. A [BloomFilter](https://en.wikipedia.org/wiki/Bloom_filter) is a commonly used example of a synopsis data structure. Another example of a synopsis structure is a [Count-Min-Sketch](https://en.wikipedia.org/wiki/Count%E2%80%93min_sketch) which serves as a frequency table of events in a stream of data. The ability to use Time as a dimension for querying makes synopses structures much more useful. As streams are ingested, all relevant synopses are updated incrementally and can be queried using SQL or the Scala API.

### Creating TopK tables###
TopK queries are used to rank attributes to answer "best, most interesting, most important" class of questions. TopK structures store elements ranking them based on their relevance to the query. [TopK](http://stevehanov.ca/blog/index.php?id=122) queries aim to retrieve, from a potentially very large resultset, only the *k (k >= 1)* best answers.
 
*SQL API for creating a TopK table in SnappyData* 
 
``` 
snsc.sql("create topK table MostPopularTweets on tweetStreamTable " +
        "options(key 'hashtag', frequencyCol 'retweets')")
``` 
The example above create a TopK table called MostPopularTweets, the base table for which is tweetStreamTable. It uses the hashtag field of tweetStreamTable as its key field and maintains the TopN hashtags that have the highest retweets value in the base table. This works for both static tables and streaming tables.

*Scala API for creating a TopK table* 
   
	
	val topKOptionMap = Map(
        "epoch" -> System.currentTimeMillis().toString,
        "timeInterval" -> "1000ms",
        "size" -> "40",
        "frequencyCol" -> "retweets"
      )
      val schema = StructType(List(StructField("HashTag", StringType)))
      snc.createApproxTSTopK("MostPopularTweets", Some("tweetStreamTable"),
        "HashTag", schema, topKOptionMap)
	  
The code above shows how to do the same thing using the SnappyData Scala API.
  
*Querying the TopK table* 
	
	
	select * from topkTweets order by EstimatedValue desc 
	
The example above queries the TopK table which returns the top 40 (the depth of the TopK table was set to 40) hashtags with the most retweets.

### Approximate TopK analytics for time series data###
Time is used as an attribute in creating the TopK structures. Time can be an attribute of the incoming data set (which is frequently the case with streaming data sets) and in the absence of that, the system uses arrival time of the batch as the timestamp for that incoming batch. The TopK structure is populated along the dimension of time. As an example, the most retweeted hashtags in each window are stored in the data structure. This allows us to issue queries like, "what are the most popular hashtags in a given time interval?" Queries of this nature are typically difficult to execute and not easy to optimize (due to space considerations) in a traditional system.

Here is an example of a time based query on the TopK structure which returns the most popular hashtags in the time interval queried. The SnappyData SDE module provides two attributes startTime and endTime which can be used to run queries on arbitrary time intervals.
	
	
	select hashtag, EstimatedValue, ErrorBoundsInfo from MostPopularTweets where 
        startTime='2016-01-26 10:07:26.121' and endTime='2016-01-26 11:14:06.121' 
        order by EstimatedValue desc
	  
	
If time is an attribute in the incoming data set, it can be used instead of the system generated time. In order to do this, the TopK table creation is provided the name of the column containing the timestamp.

*SQL API for creating a TopK table in SnappyData specifying timestampColumn* 

In the example below tweetTime is a field in the incoming dataset which carries the timestamp of the tweet.
 
```scala
snsc.sql("create topK table MostPopularTweets on tweetStreamTable " +
        "options(key 'hashtag', frequencyCol 'retweets', timeSeriesColumn 'tweetTime' )")
``` 
The example above create a TopK table called MostPopularTweets, the base table for which is tweetStreamTable. It uses the hashtag field of tweetStreamTable as its key field and maintains the TopN hashtags that have the highest retweets value in the base table. This works for both static tables and streaming tables

*Scala API for creating a TopK table* 

```scala
    val topKOptionMap = Map(
        "epoch" -> System.currentTimeMillis().toString,
        "timeInterval" -> "1000ms",
        "size" -> "40",
        "frequencyCol" -> "retweets",
        "timeSeriesColumn" -> "tweetTime"
      )
      val schema = StructType(List(StructField("HashTag", StringType)))
      snc.createApproxTSTopK("MostPopularTweets", Some("tweetStreamTable"),
        "HashTag", schema, topKOptionMap)
```

The code above shows how to do the same thing using the SnappyData Scala API.

It is worth noting that the user has the ability to disable time as a dimension if desired. This is done by not providing the *timeInterval* attribute when creating the TopK table.

##Using SDE##
In the current release SDE queries only work for SUM, AVG and COUNT aggregations. Joins are only supported to non-samples in this release. The SnappyData SDE module will gradually expand the scope of queries that can be serviced through it. But the overarching goal here is to dramatically cut down on the load on current systems by diverting at least some queries to the sampling subsystem and increasing productivity through fast response times. <|MERGE_RESOLUTION|>--- conflicted
+++ resolved
@@ -14,25 +14,15 @@
 ## Key Concepts
 SnappyData SDE relies on two methods for approximations - Stratified sampling and Sketching. We provide a brief introduction to these concepts below.
 
-<<<<<<< HEAD
 ###  Stratified sampling
 Sampling is quite intuitive and commonly used by data scientists and explorers. The most common algorithm in use is 'uniform random sampling'. As the term implies, the algorithm is designed to randomly pick a small fraction of the population( the full data set). The algorithm is not biased on any characteristics in the data set. It is totally random and the probability of any element being selected in the sample is the same (or uniform). But, uniform random sampling doesn't work well for general purpose querying.
-=======
-##Synopsis Data Engine Technique: Stratified Sampling##
-###What is Sampling?###
-One commonly-used technique for approximate results is sampling. For many aggregation queries, non-uniform (approximate) samples can provide more accurate approximations than a uniform sample. 
->>>>>>> f3b76c7a
 
 Take this simple example table that manages AdImpressions. If we create a random sample that is a third of the original size we pick 2 records in random. This is depicted in the figure below. 
 Unfortunately, if we run a query like 'SELECT avg(bid) FROM AdImpresssions where geo = 'VT'', our answer is a 100% wrong. The common solution to this problem could be to increase the size of the sample. But, if the data distribution along this 'GEO' dimension is very skewed, you could still keep picking any records or have too few records to produce a good answer to queries. 
 Stratified sampling on the other hand, allows the user to specify the common dimensions used for querying and ensures that each dimension or strata has enough representation in the sampled data set. 
 For instance, as shown in figure x below, a sample stratified on 'Geo' would provide a much better answer. 
 
-<<<<<<< HEAD
 If you are interested in understanding these concepts in further detail we suggest reading this [handbook](https://web.eecs.umich.edu/~mozafari/php/data/uploads/approx_chapter.pdf). It goes through different sampling strategies, error estimation mechanisms, and various types of data synopses.
-=======
-The two techniques that the SnappyData SDE module uses to accomplish this are, **reservoir sampling** as applied to **stratified sampling**. 
->>>>>>> f3b76c7a
 
 ### Online Sampling
 SDE also supports continuous sampling over streaming data not just static data sets. For instance, you can use the Spark dataframe APIs to create a uniform random sample over static RDDs. For online sampling, SDE first does [reservoir sampling](https://en.wikipedia.org/wiki/Reservoir_sampling) for each strata in a write-optimized store before flushing it into a read-optimized store for stratified samples. 
@@ -43,7 +33,6 @@
 While a Count-min-sketch is well described (Link), SDE extends this with support for providing top-K estimates over time series data. 
 
 
-<<<<<<< HEAD
 ## Working with Stratified Samples
 
 ###Create Sample Tables###
@@ -51,14 +40,6 @@
 You can create sample tables on datasets that can be sourced from any source supported in Spark/SnappyData. For instance, these can be SnappyData in-memory tables, Spark dataframes, or sourced from a external data source such as S3 or HDFS. 
 
 Here is an SQL based example to create sample on tables locally available in the Snappydata cluster. 
-=======
-For example, if the research team wants to do a customer satisfaction survey based on the age group of the customers. The customers are divided into two or more stratas based on the age criteria, and samples are randomly selected from each strata.
-This is illustrated in the following image.
-![Stratified Sampling](./Images/aqp_sampling.png)
-
-###Key Concepts###
-**Data Synopses**: During the pre-processing phase, data synopses (or data structures) are built over the database. These database synopses are used when queries are issued to the system, and approximate results are returned.
->>>>>>> f3b76c7a
 
 ```
 CREATE SAMPLE TABLE NYCTAXI_PICKUP_SAMPLE ON NYCTAXI  
@@ -262,71 +243,6 @@
 This is illustrated in the following image:
 ![QCS](./Images/aqp_qcs.png)
 
-<<<<<<< HEAD
-=======
-####Using Error Functions and Confidence Interval in Queries####
-Acceptable error fraction and expected confidence interval can be specified in the query projection. 
-A query can end with the clauses **WITH ERROR** and **WITH ERROR `<fraction>`[CONFIDENCE `<fraction>`] [BEHAVIOR` <string>]`**
-####Using “WITH ERROR “Clause####
-In this clause, context level setting can be overridden by query level settings. When this clause is specified, the query is run with the following values:
-
-```
-	ERROR 0.2 
-	CONFIDENCE 0.95 
-	BEHAVIOR 'do_nothing'
-```	
-
-For example: 
-
-SQL Query
-```
-SELECT sum(ArrDelay) ArrivalDelay, Month_ from airline group by Month_ order by Month_ with error 
-```
-
-DataFrame Query
-```
-snc.table(basetable).groupBy("MonthI").agg(Map("ArrDelay" -> "sum")).withError(0.6,0.90,"do_nothing").limit(10)
-```
-
-These values can be overridden by setting in the  SnappyData  context below.	
-
-```
-snContext.sql(s"spark.sql.aqp.error=$error")
-snContext.sql(s"spark.sql.aqp.confidence=$confidence")
-snContext.sql(s"set spark.sql.aqp.behavior=$behavior")
-```
-
-Apache Zeppelin or snappy-shell can use the set context level values as below:
-
-```
-set spark.sql.aqp.error=$error;
-set spark.sql.aqp.confidence=$confidence;
-set spark.sql.aqp.behavior=$behavior;
-```
-
-
-####Using WITH ERROR `<fraction> `[CONFIDENCE` <fraction>`] [BEHAVIOR `<string>]` Clause####
-* **WITH ERROR** - this is a mandatory clause. The values are  0 < value(double) < 1 . 
-* **CONFIDENCE** - this is optional clause. The values are confidence 0 < value(double) < 1 . The default value is 0.95
-* **BEHAVIOR** - this is an optional clause. The values are `do_nothing`, `local_omit`, `strict`,  `run_on_full_table`, `partial_run_on_base_table`. The default value is `run_on_full_table`	
-
-For example: 
-```
-SELECT sum(ArrDelay) ArrivalDelay, Month_ from airline group by Month_ order by Month_ desc with error 0.10 confidence 0.95 behavior ‘local_omit’
-```
-
-DataFrame API
-```
-def withError(error: Double,
-confidence: Double = Constant.DEFAULT_CONFIDENCE,
-behavior: String = "DO_NOTHING"): DataFrame
-```
-
-Data Frame API Query
-``` 
-snc.table(baseTable).agg(Map("ArrDelay" -> "sum")).orderBy( desc("Month_")).withError(0.10, 0.95, 'local_omit’) 
-```
->>>>>>> f3b76c7a
 
 ###High-level Accuracy Contracts (HAC)###
 SnappyData combines state-of-the-art approximate query processing techniques and a variety of data synopses to ensure interactive analytics over both, streaming and stored data. Using high-level accuracy contracts (HAC), SnappyData offers end users intuitive means for expressing their accuracy requirements, without overwhelming them with statistical concepts.
