package io.snappydata.dunit.externalstore

<<<<<<< HEAD
import com.gemstone.gemfire.internal.cache.{GemFireCacheImpl, PartitionedRegion}
import com.pivotal.gemfirexd.internal.engine.Misc
import io.snappydata.dunit.cluster.ClusterManagerTestBase

import org.apache.spark.sql.SaveMode
import org.apache.spark.sql.Row
import scala.util.Random
=======
import com.gemstone.gemfire.internal.cache.PartitionedRegion
import com.pivotal.gemfirexd.internal.engine.Misc
import dunit.SerializableCallable
import io.snappydata.dunit.cluster.ClusterManagerTestBase

import org.apache.spark.sql.{SaveMode, SnappyContext}
>>>>>>> 1fae74e9

/**
 * Some basic column table tests.
 *
 * Created by skumar on 20/10/15.
 */
class ColumnTableDUnitTest(s: String) extends ClusterManagerTestBase(s) {


  def testTableCreation(): Unit = {
    startSparkJob()
  }

  def testCreateInsertAndDropOfTable(): Unit = {
    startSparkJob2()
  }

<<<<<<< HEAD

  def testCreateInsertAndDropOfTableProjectionQuery(): Unit = {
    startSparkJob3()
  }

  def testCreateInsertAndDropOfTableWithPartition(): Unit = {
    startSparkJob4()
  }

  def testCreateInsertAPI(): Unit = {
    startSparkJob5()
  }

  def testCreateAndSingleInsertAPI(): Unit = {
    startSparkJob6()
=======
  def testSNAP205_InsertLocalBuckets(): Unit = {
    val snc = SnappyContext(sc)

    val data = Seq(Seq(1, 2, 3), Seq(7, 8, 9), Seq(9, 2, 3),
      Seq(4, 2, 3), Seq(5, 6, 7), Seq(2, 8, 3), Seq(3, 9, 0))
    val rdd = sc.parallelize(data, data.length).map(
      s => new Data(s(0), s(1), s(2)))
    val dataDF = snc.createDataFrame(rdd)

    snc.createExternalTable(tableName, "column", dataDF.schema, props)

    // we don't expect any increase in put distribution stats
    val getPRMessageCount = new SerializableCallable[AnyRef] {
      override def call(): AnyRef = {
        Int.box(Misc.getRegion("/APP/COLUMNTABLE", true, false).
            asInstanceOf[PartitionedRegion].getPrStats.getPartitionMessagesSent)
      }
    }
    val counts = Array(vm0, vm1, vm2).map(_.invoke(getPRMessageCount))
    dataDF.write.mode(SaveMode.Append).saveAsTable(tableName)
    val newCounts = Array(vm0, vm1, vm2).map(_.invoke(getPRMessageCount))
    newCounts.zip(counts).foreach { case (c1, c2) =>
      assert(c1 == c2, s"newCount=$c1 count=$c2")
    }

    val result = snc.sql("SELECT * FROM " + tableName)
    val r = result.collect()
    assert(r.length == 7)

    snc.dropExternalTable(tableName, ifExists = true)
    logger.info("Successful")
>>>>>>> 1fae74e9
  }

  private val tableName: String = "ColumnTable"
  private val tableNameWithPartition: String = "ColumnTablePartition"

  val props = Map.empty[String, String]

  def startSparkJob(): Unit = {
    val snc = SnappyContext(sc)

    val data = Seq(Seq(1, 2, 3), Seq(7, 8, 9), Seq(9, 2, 3), Seq(4, 2, 3), Seq(5, 6, 7))
    val rdd = sc.parallelize(data, data.length).map(s => new Data(s(0), s(1), s(2)))
    val dataDF = snc.createDataFrame(rdd)

    snc.createExternalTable(tableName, "column", dataDF.schema, props)
    val result = snc.sql("SELECT * FROM " + tableName)
    val r = result.collect()
    assert(r.length == 0)

    snc.dropExternalTable(tableName, ifExists = true)
    logger.info("Successful")
  }

  def startSparkJob2(): Unit = {
    val snc = SnappyContext(sc)

    var data = Seq(Seq(1, 2, 3), Seq(7, 8, 9), Seq(9, 2, 3), Seq(4, 2, 3), Seq(5, 6, 7))
    1 to 1000 foreach { _ =>
      data = data :+ Seq.fill(3)(Random.nextInt)
    }

    val rdd = sc.parallelize(data, data.length).map(s => new Data(s(0), s(1), s(2)))
    val dataDF = snc.createDataFrame(rdd)

    snc.createExternalTable(tableName, "column", dataDF.schema, props)

    dataDF.write.format("column").mode(SaveMode.Append)
        .options(props).saveAsTable(tableName)

    val result = snc.sql("SELECT * FROM " + tableName)
    val r = result.collect()

    println("ABCD the size is " + r.length)
    assert(r.length == 1005)

    val region = Misc.getRegionForTable(s"APP.${tableName.toUpperCase()}",
      true).asInstanceOf[PartitionedRegion]
    val shadowRegion = Misc.getRegionForTable(s"APP.${tableName.toUpperCase()}_SHADOW_",
      true).asInstanceOf[PartitionedRegion]

    //1005/region.getTotalNumberOfBuckets
    //region.getTotalNumberOfBuckets
    //GemFireCacheImpl.getColumnBatchSize

    println("startSparkJob2 " + region.size())

    println("startSparkJob2 " + shadowRegion.size())

    assert(shadowRegion.size() > 0)

    snc.dropExternalTable(tableName, ifExists = true)
    logger.info("Successful")
  }

  def startSparkJob3(): Unit = {
    val snc = org.apache.spark.sql.SnappyContext(sc)

    snc.sql(s"CREATE TABLE $tableNameWithPartition(Col1 INT ,Col2 INT, Col3 INT)" +
        "USING column " +
        "options " +
        "(" +
        "BUCKETS '1'," +
        "REDUNDANCY '0')")

    var data = Seq(Seq(1, 2, 3), Seq(7, 8, 9), Seq(9, 2, 3), Seq(4, 2, 3), Seq(5, 6, 7))
    1 to 1000 foreach { _ =>
      data = data :+ Seq.fill(3)(Random.nextInt)
    }

    val rdd = sc.parallelize(data, data.length).map(s => new Data(s(0), s(1), s(2)))
    val dataDF = snc.createDataFrame(rdd)

    dataDF.write.format("column").mode(SaveMode.Append)
        .options(props).saveAsTable(tableNameWithPartition)

    val result = snc.sql("SELECT Col2 FROM " + tableNameWithPartition)


    val r = result.collect()

    println("ABCDDDD " + r.length)

    assert(r.length == 1005)
    val region = Misc.getRegionForTable(s"APP.${tableNameWithPartition.toUpperCase()}",
      true).asInstanceOf[PartitionedRegion]
    val shadowRegion = Misc.getRegionForTable(s"APP.${tableNameWithPartition.toUpperCase()}_SHADOW_",
      true).asInstanceOf[PartitionedRegion]

    println("startSparkJob3 " + region.size())
    println("startSparkJob3 " + shadowRegion.size())

    assert(shadowRegion.size() > 0)

    snc.dropExternalTable(tableNameWithPartition, ifExists = true)
    logger.info("Successful")
  }

  def startSparkJob4(): Unit = {
    val snc = org.apache.spark.sql.SnappyContext(sc)

    snc.sql(s"CREATE TABLE $tableNameWithPartition(Key1 INT ,Value STRING, other1 STRING, other2 STRING )" +
        "USING column " +
        "options " +
        "(" +
        "PARTITION_BY 'Key1'," +
        "REDUNDANCY '2')")

    var data = Seq(Seq(1, 2, 3, 4), Seq(7, 8, 9, 4), Seq(9, 2, 3, 4), Seq(4, 2, 3, 4), Seq(5, 6, 7, 4))
    1 to 1000 foreach { _ =>
      data = data :+ Seq.fill(4)(Random.nextInt)
    }

    val rdd = sc.parallelize(data, data.length).map(s => new PartitionData(s(0),
      s(1).toString, s(2).toString, s(3).toString))
    val dataDF = snc.createDataFrame(rdd)

    dataDF.write.format("column").mode(SaveMode.Append)
        .options(props).saveAsTable(tableNameWithPartition)

    var result = snc.sql("SELECT Value FROM " + tableNameWithPartition)
    var r = result.collect()
    assert(r.length == 1005)

    result = snc.sql("SELECT other1 FROM " + tableNameWithPartition)
    r = result.collect()
    val colValues = Seq(3 ,9, 3, 3, 7)
    val resultValues = r map{ row =>
      row.getString(0).toInt
    }
    assert(resultValues.length == 1005)
    colValues.foreach(v => assert(resultValues.contains(v)))

    val region = Misc.getRegionForTable(s"APP.${tableNameWithPartition.toUpperCase()}",
      true).asInstanceOf[PartitionedRegion]
    val shadowRegion = Misc.getRegionForTable(s"APP.${tableNameWithPartition.toUpperCase()}_SHADOW_",
      true).asInstanceOf[PartitionedRegion]

    println("startSparkJob4 " + region.size())
    println("startSparkJob4 " + shadowRegion.size())

    assert(shadowRegion.size() > 0)

    snc.dropExternalTable(tableNameWithPartition, ifExists = true)
    logger.info("Successful")
  }

  def startSparkJob5(): Unit = {
    val snc = org.apache.spark.sql.SnappyContext(sc)

//    snc.sql(s"CREATE TABLE $tableNameWithPartition(Key1 INT ,Value STRING, other1 STRING, other2 STRING )" +
//        "USING column " +
//        "options " +
//        "(" +
//        "PARTITION_BY 'Key1'," +
//        "REDUNDANCY '2')")

    var data = Seq(Seq(1, 2, 3, 4), Seq(7, 8, 9, 4), Seq(9, 2, 3, 4), Seq(4, 2, 3, 4), Seq(5, 6, 7, 4))
    1 to 1000 foreach { _ =>
      data = data :+ Seq.fill(4)(Random.nextInt)
    }
    val rdd = sc.parallelize(data, 10).map(s => new PartitionDataInt(s(0),
      s(1), s(2), s(3)))
    val dataDF = snc.createDataFrame(rdd)

    snc.createExternalTable(tableNameWithPartition, "column", dataDF.schema, props)

    data.map { r =>
      snc.insert(tableNameWithPartition, Row.fromSeq(r))
    }

    var result = snc.sql("SELECT Value FROM " + tableNameWithPartition)
    var r = result.collect()

    println("HELLO " + r.length)
    assert(r.length == 1005)

    result = snc.sql("SELECT other1 FROM " + tableNameWithPartition)
    r = result.collect()
    println("HELLO other1 " + r.length)
    val colValues = Seq(3 ,9, 3, 3, 7)
    val resultValues = r map{ row =>
      row.getInt(0)
    }
    assert(resultValues.length == 1005)
    colValues.foreach(v => assert(resultValues.contains(v)))

    val region = Misc.getRegionForTable(s"APP.${tableNameWithPartition.toUpperCase()}",
      true).asInstanceOf[PartitionedRegion]
    val shadowRegion = Misc.getRegionForTable(s"APP.${tableNameWithPartition.toUpperCase()}_SHADOW_",
      true).asInstanceOf[PartitionedRegion]

    println("startSparkJob5 " + region.size())
    println("startSparkJob5 " + shadowRegion.size())

    assert(1005 == (region.size() + GemFireCacheImpl.getColumnBatchSize * shadowRegion.size()))
    assert(shadowRegion.size() > 0)

    snc.dropExternalTable(tableNameWithPartition, ifExists = true)
    logger.info("Successful")
  }

  def startSparkJob6(): Unit = {
    val snc = org.apache.spark.sql.SnappyContext(sc)

    snc.sql(s"CREATE TABLE COLUMNTABLE4(Key1 INT ,Value INT)" +
        "USING column " +
        "options " +
        "(" +
        "PARTITION_BY 'Key1'," +
        "BUCKETS '1'," +
        "REDUNDANCY '2')")

    snc.sql("insert into COLUMNTABLE4 VALUES(1,11)")
    snc.sql("insert into COLUMNTABLE4 VALUES(2,11)")
    snc.sql("insert into COLUMNTABLE4 VALUES(3,11)")

    snc.sql("insert into COLUMNTABLE4 VALUES(4,11)")
    snc.sql("insert into COLUMNTABLE4 VALUES(5,11)")
    snc.sql("insert into COLUMNTABLE4 VALUES(6,11)")

    snc.sql("insert into COLUMNTABLE4 VALUES(7,11)")

    var data = Seq(Seq(1, 2), Seq(7, 8), Seq(9, 2), Seq(4, 2), Seq(5, 6))
    1 to 10000 foreach { _ =>
      data = data :+ Seq.fill(2)(Random.nextInt)
    }
    val rdd = sc.parallelize(data, 50).map(s => new TData(s(0), s(1)))

    val dataDF = snc.createDataFrame(rdd)
    dataDF.write.format("column").mode(SaveMode.Append)
        .options(props).saveAsTable("COLUMNTABLE4")

    val result = snc.sql("SELECT Value FROM COLUMNTABLE4")
    val r = result.collect()
    println("total region.size() " + r.length)


    val region = Misc.getRegionForTable("APP.COLUMNTABLE4", true).asInstanceOf[PartitionedRegion]
    val shadowRegion = Misc.getRegionForTable("APP.COLUMNTABLE4_SHADOW_", true).asInstanceOf[PartitionedRegion]

    println("region.size() " + region.size())
    println("shadowRegion.size()" + shadowRegion.size())

    assert(r.length == 10012)

    println("startSparkJob6 " + region.size())
    println("startSparkJob6 " + shadowRegion.size())

    //assert(0 == region.size())
    assert(shadowRegion.size() > 0)

    snc.dropExternalTable("COLUMNTABLE4", ifExists = true)
    logger.info("Successful")
  }
}

case class TData(Key1: Int, Value: Int)

case class Data(col1: Int, col2: Int, col3: Int)

case class PartitionData(col1: Int, Value: String, other1: String, other2: String)

case class PartitionDataInt(col1: Int, Value: Int, other1: Int, other2: Int)<|MERGE_RESOLUTION|>--- conflicted
+++ resolved
@@ -1,21 +1,12 @@
 package io.snappydata.dunit.externalstore
 
-<<<<<<< HEAD
 import com.gemstone.gemfire.internal.cache.{GemFireCacheImpl, PartitionedRegion}
-import com.pivotal.gemfirexd.internal.engine.Misc
-import io.snappydata.dunit.cluster.ClusterManagerTestBase
-
-import org.apache.spark.sql.SaveMode
-import org.apache.spark.sql.Row
-import scala.util.Random
-=======
-import com.gemstone.gemfire.internal.cache.PartitionedRegion
 import com.pivotal.gemfirexd.internal.engine.Misc
 import dunit.SerializableCallable
 import io.snappydata.dunit.cluster.ClusterManagerTestBase
-
-import org.apache.spark.sql.{SaveMode, SnappyContext}
->>>>>>> 1fae74e9
+import org.apache.spark.sql.{Row, SaveMode, SnappyContext}
+
+import scala.util.Random
 
 /**
  * Some basic column table tests.
@@ -33,8 +24,6 @@
     startSparkJob2()
   }
 
-<<<<<<< HEAD
-
   def testCreateInsertAndDropOfTableProjectionQuery(): Unit = {
     startSparkJob3()
   }
@@ -49,14 +38,21 @@
 
   def testCreateAndSingleInsertAPI(): Unit = {
     startSparkJob6()
-=======
+  }
+
+  // changing the test to such that batches are created
+  // and looking for column table stats
   def testSNAP205_InsertLocalBuckets(): Unit = {
     val snc = SnappyContext(sc)
 
-    val data = Seq(Seq(1, 2, 3), Seq(7, 8, 9), Seq(9, 2, 3),
+    var data = Seq(Seq(1, 2, 3), Seq(7, 8, 9), Seq(9, 2, 3),
       Seq(4, 2, 3), Seq(5, 6, 7), Seq(2, 8, 3), Seq(3, 9, 0))
+    1 to 1000 foreach { _ =>
+      data = data :+ Seq.fill(3)(Random.nextInt)
+    }
     val rdd = sc.parallelize(data, data.length).map(
       s => new Data(s(0), s(1), s(2)))
+
     val dataDF = snc.createDataFrame(rdd)
 
     snc.createExternalTable(tableName, "column", dataDF.schema, props)
@@ -64,7 +60,7 @@
     // we don't expect any increase in put distribution stats
     val getPRMessageCount = new SerializableCallable[AnyRef] {
       override def call(): AnyRef = {
-        Int.box(Misc.getRegion("/APP/COLUMNTABLE", true, false).
+        Int.box(Misc.getRegion("/APP/COLUMNTABLE_SHADOW_", true, false).
             asInstanceOf[PartitionedRegion].getPrStats.getPartitionMessagesSent)
       }
     }
@@ -77,11 +73,10 @@
 
     val result = snc.sql("SELECT * FROM " + tableName)
     val r = result.collect()
-    assert(r.length == 7)
+    assert(r.length == 1007)
 
     snc.dropExternalTable(tableName, ifExists = true)
     logger.info("Successful")
->>>>>>> 1fae74e9
   }
 
   private val tableName: String = "ColumnTable"
