/*=========================================================================
 * Copyright (c) 2010-2014 Pivotal Software, Inc. All Rights Reserved.
 * This product is protected by U.S. and international copyright
 * and intellectual property laws. Pivotal products are covered by
 * one or more patents listed at http://www.pivotal.io/patents.
 *=========================================================================
 */
package dunit.tests;

import java.io.File;
import java.io.IOException;
import java.util.Properties;

<<<<<<< HEAD
import com.gemstone.gemfire.distributed.internal.InternalDistributedSystem;
=======
import com.gemstone.gemfire.distributed.Locator;
>>>>>>> 7ae40f0f
import dunit.AsyncInvocation;
import dunit.DistributedTestBase;
import dunit.Host;
import dunit.RMIException;
import dunit.SerializableRunnable;
import dunit.VM;
import dunit.standalone.DUnitLauncher;
import util.TestException;

/**
 * This class tests the basic functionality of the distributed unit
 * test framework.
 */
public class BasicDUnitTest extends DistributedTestBase {

  public BasicDUnitTest(String name) {
    super(name);
  }

  public static void startLocator() {
    final int locatorPort = DUnitLauncher.getLocator();
    final String locatorLogFile = "locator-" + locatorPort + ".log";
    DistributedTestBase.invokeInLocator(new SerializableRunnable() {
      @Override
      public void run() {
        Properties p = DUnitLauncher.getDistributedSystemProperties();
        // I never want this locator to end up starting a jmx manager
        // since it is part of the unit test framework
        p.setProperty("jmx-manager", "false");
        try {
          Locator.startLocatorAndDS(locatorPort, new File(locatorLogFile), p);
        } catch (IOException ioe) {
          throw new TestException(ioe.getMessage(), ioe);
        }
      }
    });
  }

  public static void stopLocator() {
    DistributedTestBase.invokeInLocator(new SerializableRunnable() {
      @Override
      public void run() {
        if (Locator.hasLocator()) {
          Locator.getLocator().stop();
        }
      }
    });
  }

  ////////  Test Methods

  /**
   * Tests how the Hydra framework handles an error
   */
  public void _testDontCatchRemoteException() {
    Host host = Host.getHost(0);
    VM vm = host.getVM(0);
    vm.invoke(this.getClass(), "remoteThrowException");
  }

  public void testRemoteInvocationWithException() {
    Host host = Host.getHost(0);
    VM vm = host.getVM(0);
    try {
      vm.invoke(this.getClass(), "remoteThrowException");
      fail("Should have thrown a BasicTestException");

    } catch (RMIException ex) {
      assertTrue(ex.getCause() instanceof BasicTestException);
    }
  }

  static class BasicTestException extends RuntimeException {
    BasicTestException() {
      this("Test exception.  Please ignore.");
    }

    BasicTestException(String s) {
      super(s);
    }
  }

  /**
   * Accessed via reflection.  DO NOT REMOVE
   */
  protected static void remoteThrowException() {
    String s = "Test exception.  Please ignore.";
    throw new BasicTestException(s);
  }

  // disabled redundant test
  public void DISABLED_testRemoteInvokeAsync() throws InterruptedException {
    Host host = Host.getHost(0);
    VM vm = host.getVM(0);
    String name = this.getUniqueName();
    String value = "Hello";

<<<<<<< HEAD
    AsyncInvocation ai =
        vm.invokeAsync(this.getClass(), "remoteBind",
            new Object[]{name, value});
    ai.join();
    // TODO shouldn't we call fail() here?
    if (ai.exceptionOccurred()) {
      fail("remoteBind failed", ai.getException());
    }

    ai = vm.invokeAsync(this.getClass(), "remoteValidateBind",
        new Object[]{name, value});
    ai.join();
    if (ai.exceptionOccurred()) {
      fail("remoteValidateBind failed", ai.getException());
=======
    startLocator();
    try {
      AsyncInvocation ai =
          vm.invokeAsync(this.getClass(), "remoteBind",
              new Object[]{name, value});
      ai.join();
      if (ai.exceptionOccurred()) {
        fail("remoteBind failed", ai.getException());
      }

      ai = vm.invokeAsync(this.getClass(), "remoteValidateBind",
          new Object[]{name, value});
      ai.join();
      if (ai.exceptionOccurred()) {
        fail("remoteValidateBind failed", ai.getException());
      }
    } finally {
      stopLocator();
>>>>>>> 7ae40f0f
    }

    vm.invoke(this.getClass(), "stopDS", null);
  }

  private static InternalDistributedSystem _instancce = null;
  private static Properties bindings = new Properties();

  private static void remoteBind(String name, String s) {
    _instancce = new BasicDUnitTest("bogus").getSystem(); // forces connection
    bindings.setProperty(name, s);
  }

  static void stopDS() {
    if (_instancce != null) {
      _instancce.disconnect();
    }
  }

  private static void remoteValidateBind(String name, String expected) {
    assertEquals(expected, bindings.getProperty(name));
  }

  public void testRemoteInvokeAsyncWithException()
      throws InterruptedException {

    Host host = Host.getHost(0);
    VM vm = host.getVM(0);
//    String name = this.getUniqueName();
//    String value = "Hello";

    AsyncInvocation ai =
        vm.invokeAsync(this.getClass(), "remoteThrowException");
    ai.join();
    assertTrue(ai.exceptionOccurred());
    Throwable ex = ai.getException();
    assertTrue(ex instanceof BasicTestException);
  }
}<|MERGE_RESOLUTION|>--- conflicted
+++ resolved
@@ -11,11 +11,8 @@
 import java.io.IOException;
 import java.util.Properties;
 
-<<<<<<< HEAD
+import com.gemstone.gemfire.distributed.Locator;
 import com.gemstone.gemfire.distributed.internal.InternalDistributedSystem;
-=======
-import com.gemstone.gemfire.distributed.Locator;
->>>>>>> 7ae40f0f
 import dunit.AsyncInvocation;
 import dunit.DistributedTestBase;
 import dunit.Host;
@@ -113,22 +110,6 @@
     String name = this.getUniqueName();
     String value = "Hello";
 
-<<<<<<< HEAD
-    AsyncInvocation ai =
-        vm.invokeAsync(this.getClass(), "remoteBind",
-            new Object[]{name, value});
-    ai.join();
-    // TODO shouldn't we call fail() here?
-    if (ai.exceptionOccurred()) {
-      fail("remoteBind failed", ai.getException());
-    }
-
-    ai = vm.invokeAsync(this.getClass(), "remoteValidateBind",
-        new Object[]{name, value});
-    ai.join();
-    if (ai.exceptionOccurred()) {
-      fail("remoteValidateBind failed", ai.getException());
-=======
     startLocator();
     try {
       AsyncInvocation ai =
@@ -145,12 +126,12 @@
       if (ai.exceptionOccurred()) {
         fail("remoteValidateBind failed", ai.getException());
       }
+
+      vm.invoke(this.getClass(), "stopDS", null);
     } finally {
       stopLocator();
->>>>>>> 7ae40f0f
     }
 
-    vm.invoke(this.getClass(), "stopDS", null);
   }
 
   private static InternalDistributedSystem _instancce = null;
