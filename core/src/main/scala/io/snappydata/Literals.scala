/*
 * Copyright (c) 2016 SnappyData, Inc. All rights reserved.
 *
 * Licensed under the Apache License, Version 2.0 (the "License"); you
 * may not use this file except in compliance with the License. You
 * may obtain a copy of the License at
 *
 * http://www.apache.org/licenses/LICENSE-2.0
 *
 * Unless required by applicable law or agreed to in writing, software
 * distributed under the License is distributed on an "AS IS" BASIS,
 * WITHOUT WARRANTIES OR CONDITIONS OF ANY KIND, either express or
 * implied. See the License for the specific language governing
 * permissions and limitations under the License. See accompanying
 * LICENSE file.
 */
package io.snappydata

import scala.reflect.ClassTag

import org.apache.spark.sql.internal.{AltName, SQLAltName, SQLConfigEntry}

/**
 * Constant names suggested per naming convention
 * http://docs.scala-lang.org/style/naming-conventions.html
 *
 * we decided to use upper case with underscore word separator.
 */
object Constant {

  val DEFAULT_EMBEDDED_URL = "jdbc:snappydata:"

  val SNAPPY_URL_PREFIX = "snappydata://"

  val JDBC_URL_PREFIX = "snappydata://"

  val JDBC_EMBEDDED_DRIVER = "com.pivotal.gemfirexd.jdbc.EmbeddedDriver"

  val JDBC_CLIENT_DRIVER = "com.pivotal.gemfirexd.jdbc.ClientDriver"

  val PROPERTY_PREFIX = "snappydata."

  val STORE_PROPERTY_PREFIX = s"${PROPERTY_PREFIX}store."

  val SPARK_PREFIX = "spark."

  val SPARK_SNAPPY_PREFIX: String = SPARK_PREFIX + PROPERTY_PREFIX

  val SPARK_STORE_PREFIX: String = SPARK_PREFIX + STORE_PROPERTY_PREFIX

  private[snappydata] val JOBSERVER_PROPERTY_PREFIX = "jobserver."

  val DEFAULT_SCHEMA = "APP"

  val DEFAULT_CONFIDENCE: Double = 0.95

  val DEFAULT_ERROR: Double = 0.2

  val DEFAULT_BEHAVIOR: String = "DEFAULT_BEHAVIOR"

  val COLUMN_MIN_BATCH_SIZE: Int = 200

  val DEFAULT_USE_HIKARICP = false

  // Interval in ms  to run the SnappyAnalyticsService
  val DEFAULT_CALC_TABLE_SIZE_SERVICE_INTERVAL: Long = 10000

  // Internal Column table store schema
  final val INTERNAL_SCHEMA_NAME = "SNAPPYSYS_INTERNAL"

  // Internal Column table store suffix
  final val SHADOW_TABLE_SUFFIX = "_COLUMN_STORE_"

  // Property to Specify whether zeppelin interpreter should be started
  // with leadnode
  val ENABLE_ZEPPELIN_INTERPRETER = "zeppelin.interpreter.enable"

  // Property to specify the port on which zeppelin interpreter
  // should be started
  val ZEPPELIN_INTERPRETER_PORT = "zeppelin.interpreter.port"

  val DEFAULT_CACHE_TIMEOUT_SECS = 10

  val CHAR_TYPE_BASE_PROP = "base"

  val CHAR_TYPE_SIZE_PROP = "size"

  val MAX_VARCHAR_SIZE = 32672

  val MAX_CHAR_SIZE = 254

  val DEFAULT_SERIALIZER = "org.apache.spark.serializer.PooledKryoSerializer"

  // LZ4 JNI version is the fastest one but LZF gives best balance between
  // speed and compression ratio having higher compression ration than LZ4.
  // But the JNI version means no warmup time which helps for short jobs.
  val DEFAULT_CODEC = "lz4"

  // System property to tell the system whether the String type columns
  // should be considered as clob or not
  val STRING_AS_CLOB_PROP = "spark-string-as-clob"

  val JOB_SERVER_JAR_NAME = "SNAPPY_JOB_SERVER_JAR_NAME"

  val RESERVOIR_AS_REGION = "spark.sql.aqp.reservoirAsRegion"
}

/**
 * Property names should be as per naming convention
 * http://docs.scala-lang.org/style/naming-conventions.html
 * i.e. upper camel case.
 */
object Property extends Enumeration {

  case class SparkValue(name: String, altName: String,
      configEntry: SQLConfigEntry) extends Property.Val(name) with AltName {

    override def toString(): String =
      if (altName == null) name else name + '/' + altName
  }

  case class SQLValue(name: String, altName: String,
      configEntry: SQLConfigEntry) extends Property.Val(name) with SQLAltName {

    override def toString(): String =
      if (altName == null) name else name + '/' + altName
  }

  type Type = SparkValue

  type SQLType = SQLValue

  protected final def Val[T: ClassTag](name: String, doc: String,
      defaultValue: Option[T], prefix: String = null,
      isPublic: Boolean = true): SparkValue = {
    SparkValue(name, if (prefix == null) null else prefix + name,
      SQLConfigEntry.sparkConf(name, doc, defaultValue, isPublic))
  }

  protected final def SQLVal[T: ClassTag](name: String, doc: String,
      defaultValue: Option[T], prefix: String = null,
      isPublic: Boolean = true): SQLValue = {
    SQLValue(name, if (prefix == null) null else prefix + name,
      SQLConfigEntry(name, doc, defaultValue, isPublic))
  }

  def getPropertyValue(propertyName: String): Option[String] = {
    if (propertyName.startsWith(Constant.PROPERTY_PREFIX) &&
        !propertyName.startsWith(Constant.STORE_PROPERTY_PREFIX)) {
      Some(propertyName.substring(Constant.PROPERTY_PREFIX.length))
    } else None
  }

  def getSnappyPropertyValue(propertyName: String): Option[String] = {
    if (propertyName.startsWith(Constant.SPARK_SNAPPY_PREFIX) &&
        !propertyName.startsWith(Constant.SPARK_STORE_PREFIX)) {
      Some(propertyName.substring(Constant.SPARK_SNAPPY_PREFIX.length))
    } else None
  }

  val Locators: Type = Val[String](s"${Constant.STORE_PROPERTY_PREFIX}locators",
    "The list of locators as comma-separated host:port values that have been " +
        "configured in the SnappyData cluster.", None, Constant.SPARK_PREFIX)

  val McastPort: Type = Val[Int](s"${Constant.STORE_PROPERTY_PREFIX}mcast-port",
    "[Deprecated] The multicast port configured in the SnappyData cluster " +
        "when locators are not being used. This mode is no longer supported.",
    None, Constant.SPARK_PREFIX)

  val JobServerEnabled: Type = Val(s"${Constant.JOBSERVER_PROPERTY_PREFIX}enabled",
    "If true then REST API access via Spark jobserver will be available in " +
        "the SnappyData cluster", Some(true), prefix = null, isPublic = false)

  val Embedded: Type = Val(s"${Constant.PROPERTY_PREFIX}embedded",
    "Enabled in SnappyData embedded cluster and disabled for other " +
        "deployments.", Some(true), Constant.SPARK_PREFIX, isPublic = false)

  val MetaStoreDBURL: Type = Val[String](s"${Constant.PROPERTY_PREFIX}metastore-db-url",
    "An explicit JDBC URL to use for external meta-data storage. " +
        "Normally this is set to use the SnappyData store by default and " +
        "should not be touched unless there are special requirements. " +
        "Use with caution since an incorrect configuration can result in " +
        "loss of entire meta-data (and thus data).", None, Constant.SPARK_PREFIX)

  val MetaStoreDriver: Type = Val[String](s"${Constant.PROPERTY_PREFIX}metastore-db-driver",
    s"Explicit JDBC driver class for ${MetaStoreDBURL.name} setting.",
    None, Constant.SPARK_PREFIX)

  val ColumnBatchSize: SQLType = SQLVal[Int](s"${Constant.PROPERTY_PREFIX}columnBatchSize",
    "The default size of blocks to use for storage in SnappyData column " +
        "store. When inserting data into the column storage this is " +
        "the unit (in bytes) that will be used to split the data into chunks " +
        "for efficient storage and retrieval.", Some(32 * 1024 * 1024))

  val HashJoinSize: SQLType = SQLVal[Long](s"${Constant.PROPERTY_PREFIX}hashJoinSize",
    "The join would be converted into a hash join if the table is of size less" +
<<<<<<< HEAD
        "than localhashjoinsize. Default value is 100 MB.", Some(100*1024*1024))

  val EnableExperimentalFeatures = SQLVal[Boolean](s"${Constant
      .PROPERTY_PREFIX}enable-experimental-features",
    "SQLConf property that enables snappydata experimental features like distributed index " +
        "optimizer choice during query planning. Default is turned off.", Some(false))
=======
        "than hashJoinSize. Default value is 100 MB.", Some(100L * 1024 * 1024))
>>>>>>> 12119c12
}

// extractors for properties

object SparkProperty {
  def unapply(property: Property.Type): Option[String] =
    Property.getPropertyValue(property.name)
}

object SparkSQLProperty {
  def unapply(property: Property.SQLType): Option[String] =
    Property.getPropertyValue(property.name)
}

object SnappySparkProperty {
  def unapply(property: Property.Type): Option[String] =
    Property.getSnappyPropertyValue(property.name)
}

object SnappySparkSQLProperty {
  def unapply(property: Property.SQLType): Option[String] =
    Property.getSnappyPropertyValue(property.name)
}

/**
 * SQL query hints as interpreted by the SnappyData SQL parser. The format
 * mirrors closely the format used by Hive,Oracle query hints with a comment
 * followed immediately by a '+' and then "key(value)" for the hint. Example:
 * <p>
 * SELECT * /`*`+ hint(value) *`/` FROM t1
 */
object QueryHint extends Enumeration {

  type Type = Value

  import scala.language.implicitConversions

  implicit def toStr(h: Type): String = h.toString

  /**
   * Query hint for SQL queries to serialize complex types (ARRAY, MAP, STRUCT)
   * as CLOBs (their string representation) for routed JDBC/ODBC queries rather
   * than as serialized blobs to display better in external tools.
   *
   * Possible values are 'true/1' or 'false/0'
   *
   * Example:<br>
   * SELECT * FROM t1 --+ complexTypeAsJson(1)
   */
  val ComplexTypeAsJson = Value("complexTypeAsJson")

  /**
   * Query hint followed by table to override optimizer choice of index per table.
   *
   * Possible values are valid indexes defined on the table.
   *
   * Example:<br>
   * SELECT * FROM t1 /`*`+ index(xxx) *`/`, t2 --+ withIndex(yyy)
   */
  val Index = Value("index")

  /**
   * Query hint after FROM clause to indicate following tables have join order fixed and
   * optimizer shouldn't try to re-order joined tables.
   *
   * Possible comma separated values are [[io.snappydata.JOS]].
   *
   * Example:<br>
   * SELECT * FROM /`*`+ joinOrder(fixed) *`/` t1, t2
   */
  val JoinOrder = Value("joinOrder")

  /**
   * Query hint for SQL queries to serialize STRING type as CLOB rather than
   * as VARCHAR.
   *
   * Possible values are valid column names in the tables/schema. Multiple
   * column names to be comma separated.
   * One can also provide '*' for serializing all the STRING columns as CLOB.
   *
   * Example:<br>
   * SELECT id, name, addr, medical_history FROM t1 --+ columnsAsClob(addr)
   * SELECT id, name, addr, medical_history FROM t1 --+ columnsAsClob(*)
   */
  val ColumnsAsClob = Value("columnsAsClob")
}

/**
 * List of possible values for Join Order QueryHint.
 *
 * `Note:` Ordering is applicable only when index choice is left to the optimizer. By default,
 * if user specifies explicit index hint like "select * from t1 --+ index()", optimizer will just
 * honor the hint and skip everything mentioned in joinOrder. In other words, a blank index()
 * hint for any table disables choice of index and its associated following rules.
 */
object JOS extends Enumeration {
  type Type = Value

  import scala.language.implicitConversions

  implicit def toStr(h: Type): String = h.toString

  /**
   * Continue to attempt optimization choices of index for colocated joins even if user have
   * specified explicit index hints for some tables.
   *
   * `Note:` user specified index hint will be honored and optimizer will only attempt for
   * other tables in the query.
   */
  val ContinueOptimizations = Value("continueOpts")

  /**
   * By default if query have atleast one colocated join conditions mentioned between a pair of
   * partitiioned tables, optimizer won't try to derive colocation possibilities with replicated
   * tables in between. This switch tells the optimizer to include partition -> replicated ->
   * partition like indirect colocation possibilities even if partition -> partition join
   * conditions are mentioned.
   */
  val IncludeGeneratedPaths = Value("includeGeneratedPaths")

  /**
   * Applies replicated table with filter conditions in the given order of preference in
   * 'joinOrder' query hint comma separated values.
   *
   * for e.g. select * from tab --+ joinOrder(CWF, RWF, LCC, NCWF)
   * will apply the rule in the mentioned order and rest of the rules will be skipped.
   */
  val ReplicateWithFilters = Value("RWF")

  val ColocatedWithFilters = Value("CWF")

  val LargestColocationChain = Value("LCC")

  val NonColocatedWithFilters = Value("NCWF")
}<|MERGE_RESOLUTION|>--- conflicted
+++ resolved
@@ -194,16 +194,12 @@
 
   val HashJoinSize: SQLType = SQLVal[Long](s"${Constant.PROPERTY_PREFIX}hashJoinSize",
     "The join would be converted into a hash join if the table is of size less" +
-<<<<<<< HEAD
         "than localhashjoinsize. Default value is 100 MB.", Some(100*1024*1024))
 
   val EnableExperimentalFeatures = SQLVal[Boolean](s"${Constant
       .PROPERTY_PREFIX}enable-experimental-features",
     "SQLConf property that enables snappydata experimental features like distributed index " +
         "optimizer choice during query planning. Default is turned off.", Some(false))
-=======
-        "than hashJoinSize. Default value is 100 MB.", Some(100L * 1024 * 1024))
->>>>>>> 12119c12
 }
 
 // extractors for properties
