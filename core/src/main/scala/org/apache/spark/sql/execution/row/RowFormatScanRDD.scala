--- conflicted
+++ resolved
@@ -17,6 +17,7 @@
 package org.apache.spark.sql.execution.row
 
 import java.sql.{Connection, ResultSet, Statement}
+import java.util.GregorianCalendar
 
 import scala.collection.JavaConverters._
 import scala.collection.mutable.ArrayBuffer
@@ -266,12 +267,8 @@
     stmt: Statement, val rs: ResultSet, context: TaskContext)
     extends ResultSetIterator[Void](conn, stmt, rs, context) {
 
-<<<<<<< HEAD
-  lazy val defaultCal = ClientSharedData.getDefaultCleanCalendar
-=======
   lazy val defaultCal: GregorianCalendar =
     ClientSharedData.getDefaultCleanCalendar
->>>>>>> 4a580beb
 
   override protected def getCurrentValue: Void = null
 }
