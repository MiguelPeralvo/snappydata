--- conflicted
+++ resolved
@@ -44,23 +44,18 @@
 import org.apache.spark.rdd.{RDD, UnionPartition}
 import org.apache.spark.sql.SnappySession
 import org.apache.spark.sql.catalyst.InternalRow
+import org.apache.spark.sql.catalyst.dsl.expressions._
+import org.apache.spark.sql.catalyst.expressions._
 import org.apache.spark.sql.catalyst.expressions.codegen.{CodegenContext, ExprCode}
-import org.apache.spark.sql.catalyst.expressions._
 import org.apache.spark.sql.collection.Utils
 import org.apache.spark.sql.execution.columnar.encoding.ColumnEncoding
 import org.apache.spark.sql.execution.columnar.impl.BaseColumnFormatRelation
 import org.apache.spark.sql.execution.metric.{SQLMetric, SQLMetrics}
 import org.apache.spark.sql.execution.row.{ResultSetEncodingAdapter, ResultSetTraversal, UnsafeRowEncodingAdapter, UnsafeRowHolder}
-<<<<<<< HEAD
 import org.apache.spark.sql.execution.{BatchConsumer, CodegenSupport, ExprCodeEx, PartitionedDataSourceScan, PartitionedPhysicalScan}
-import org.apache.spark.sql.sources.BaseRelation
-=======
-import org.apache.spark.sql.execution.{PartitionedDataSourceScan, PartitionedPhysicalScan}
-import org.apache.spark.sql.sources.{StatsPredicateCompiler, Filter, BaseRelation}
->>>>>>> a9b8670c
+import org.apache.spark.sql.sources.{BaseRelation, Filter, StatsPredicateCompiler}
 import org.apache.spark.sql.types._
 import org.apache.spark.{Dependency, Partition, RangeDependency, SparkContext, TaskContext}
-import org.apache.spark.sql.catalyst.dsl.expressions._
 
 /**
  * Physical plan node for scanning data from a SnappyData column table RDD.
@@ -73,17 +68,6 @@
     output: Seq[Attribute],
     numBuckets: Int,
     partitionColumns: Seq[Expression],
-<<<<<<< HEAD
-    @transient baseRelation: PartitionedDataSourceScan)
-    extends PartitionedPhysicalScan(output, dataRDD, numPartitions, numBuckets,
-      partitionColumns, baseRelation.asInstanceOf[BaseRelation])
-        with CodegenSupport {
-
-  private[sql] override lazy val metrics = Map(
-    "numOutputRows" -> SQLMetrics.createMetric(sparkContext,
-      "number of output rows"),
-    "numRowsBufferOutput" -> SQLMetrics.createMetric(sparkContext,
-=======
     @transient baseRelation: PartitionedDataSourceScan,
     requestedColumns: Seq[AttributeReference],
     pushedFilters: Seq[Filter],
@@ -93,25 +77,23 @@
         (RDD[Any], Seq[RDD[InternalRow]]))
     extends PartitionedPhysicalScan(output, numBuckets,
       partitionColumns, baseRelation.asInstanceOf[BaseRelation],
-      requestedColumns, pushedFilters, allFilters, schemaAttributes, scanBuilder) {
+      requestedColumns, pushedFilters, allFilters, schemaAttributes, scanBuilder)
+        with CodegenSupport {
 
   override def getMetricsMap: Map[String, SQLMetric] = {
-    super.getMetricsMap ++ Map("numRowsBufferOutput" -> SQLMetrics.createMetric(sparkContext,
->>>>>>> a9b8670c
-      "number of output rows from row buffer")) ++ (
+    super.getMetricsMap ++ Map("numRowsBufferOutput" -> SQLMetrics.createMetric(
+      sparkContext, "number of output rows from row buffer")) ++ (
         if (otherRDDs.isEmpty) Map.empty
         else Map("numRowsOtherRDDs" -> SQLMetrics.createMetric(sparkContext,
           "number of output rows from other RDDs")))
-
-  }
-
-  override def getStatsPredicate(): StatsPredicateCompiler = {
-
-    val cachedBatchStatistics = if (relation.isInstanceOf[BaseColumnFormatRelation]) {
-      relation.asInstanceOf[BaseColumnFormatRelation].
-          getCachedBatchStatistics(schemaAttributes)
-    } else {
-      null
+  }
+
+  override def getStatsPredicate: StatsPredicateCompiler = {
+
+    val cachedBatchStatistics = relation match {
+      case columnRelation: BaseColumnFormatRelation =>
+        columnRelation.getCachedBatchStatistics(schemaAttributes)
+      case _ => null
     }
     def getCachedBatchStatsSchema: Seq[AttributeReference] =
       if (cachedBatchStatistics != null) cachedBatchStatistics.schema else null
@@ -176,9 +158,9 @@
 
     metricsCreatedBeforeInit = metricsCreatedBeforeInit ++
         Map("cachedBatchesSeen" -> SQLMetrics.createMetric(sparkContext,
-      "cached batches seen"),
-    "cachedBatchesSkipped" -> SQLMetrics.createMetric(sparkContext,
-      "cached batches skipped by the predicate"))
+          "cached batches seen"),
+          "cachedBatchesSkipped" -> SQLMetrics.createMetric(sparkContext,
+            "cached batches skipped by the predicate"))
 
     new StatsPredicateCompiler(newPredicate,
       cachedBatchStatFilters.reduceOption(And).getOrElse(Literal(true)),
@@ -574,8 +556,7 @@
       // and nonNull() should be invoked before get (and get not invoked
       //   at all if nonNull was false). Hence notNull uses tri-state to
       // indicate (true/false/use wasNull) and code below is a tri-switch.
-      val code =
-        s"""
+      val code = s"""
           final $jt $col;
           final boolean $nullVar;
           if ($notNullVar == 1) {
