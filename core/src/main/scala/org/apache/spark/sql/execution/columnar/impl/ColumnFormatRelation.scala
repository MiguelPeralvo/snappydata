/*
 * Copyright (c) 2016 SnappyData, Inc. All rights reserved.
 *
 * Licensed under the Apache License, Version 2.0 (the "License"); you
 * may not use this file except in compliance with the License. You
 * may obtain a copy of the License at
 *
 * http://www.apache.org/licenses/LICENSE-2.0
 *
 * Unless required by applicable law or agreed to in writing, software
 * distributed under the License is distributed on an "AS IS" BASIS,
 * WITHOUT WARRANTIES OR CONDITIONS OF ANY KIND, either express or
 * implied. See the License for the specific language governing
 * permissions and limitations under the License. See accompanying
 * LICENSE file.
 */
package org.apache.spark.sql.execution.columnar.impl

import java.sql.Connection

import com.pivotal.gemfirexd.internal.engine.distributed.utils.GemFireXDUtils

import com.gemstone.gemfire.internal.cache.PartitionedRegion
import com.pivotal.gemfirexd.internal.engine.Misc

import org.apache.spark.rdd.RDD
import org.apache.spark.sql.catalyst.InternalRow
import org.apache.spark.sql.catalyst.expressions.SortDirection
import org.apache.spark.sql.collection.Utils
import org.apache.spark.sql.execution.columnar.ExternalStoreUtils.CaseInsensitiveMutableHashMap
import org.apache.spark.sql.execution.columnar._
import org.apache.spark.sql.execution.datasources.LogicalRelation
import org.apache.spark.sql.execution.row.RowFormatScanRDD
import org.apache.spark.sql.execution.{ConnectionPool, PartitionedDataSourceScan}
import org.apache.spark.sql.hive.{QualifiedTableName, SnappyStoreHiveCatalog}
import org.apache.spark.sql.row.GemFireXDDialect
import org.apache.spark.sql.sources._
import org.apache.spark.sql.store.{CodeGeneration, StoreUtils}
import org.apache.spark.sql.types.StructType
import org.apache.spark.sql.{DataFrame, Row, SQLContext, SaveMode, SnappySession}
import org.apache.spark.storage.BlockManagerId
import org.apache.spark.{Logging, Partition}

/**
 * This class acts as a DataSource provider for column format tables provided Snappy.
 * It uses GemFireXD as actual datastore to physically locate the tables.
 * Column tables can be used for storing data in columnar compressed format.
 * A example usage is given below.
 *
 * val data = Seq(Seq(1, 2, 3), Seq(7, 8, 9), Seq(9, 2, 3), Seq(4, 2, 3), Seq(5, 6, 7))
    val rdd = sc.parallelize(data, data.length).map(s => new Data(s(0), s(1), s(2)))
    val dataDF = snc.createDataFrame(rdd)
    snc.createTable(tableName, "column", dataDF.schema, props)
    dataDF.write.insertInto(tableName)

    This provider scans underlying tables in parallel and is aware of the data partition.
    It does not introduces a shuffle if simple table query is fired.
    One can insert a single or multiple rows into this table as well
    as do a bulk insert by a Spark DataFrame.
    Bulk insert example is shown above.
 */
class BaseColumnFormatRelation(
    _table: String,
    _provider: String,
    _mode: SaveMode,
    _userSchema: StructType,
    schemaExtensions: String,
    ddlExtensionForShadowTable: String,
    _origOptions: Map[String, String],
    _externalStore: ExternalStore,
    partitioningColumns: Seq[String],
    _context: SQLContext)
    extends JDBCAppendableRelation(
    _table,
    _provider,
    _mode,
    _userSchema,
    _origOptions,
    _externalStore,
    _context)
    with PartitionedDataSourceScan
    with RowInsertableRelation {

  override def toString: String = s"ColumnFormatRelation[$table]"

  val columnBatchSize = sqlContext.conf.columnBatchSize

  lazy val connectionType = ExternalStoreUtils.getConnectionType(dialect)

  lazy val rowInsertStr = ExternalStoreUtils.getInsertStringWithColumnName(
    resolvedName, schema)

  @transient protected lazy val region = Misc.getRegionForTable(resolvedName,
    true).asInstanceOf[PartitionedRegion]

  override lazy val numPartitions: Int = {
//    val region = Misc.getRegionForTable(resolvedName, true).
//        asInstanceOf[PartitionedRegion]
//    region.getTotalNumberOfBuckets
    val numCores = Runtime.getRuntime.availableProcessors()
    val numServers = GemFireXDUtils.getGfxdAdvisor.adviseDataStores(null).size()
    val numPartitions = numServers * numCores
    numPartitions
  }

  override def partitionColumns: Seq[String] = {
    partitioningColumns
  }

  override def scanTable(tableName: String, requiredColumns: Array[String],
      filters: Array[Filter]): RDD[InternalRow] = {
    super.scanTable(ColumnFormatRelation.cachedBatchTableName(tableName),
      requiredColumns, filters)
  }

  // TODO: Suranjan currently doesn't apply any filters.
  // will see that later.
  override def buildUnsafeScan(requiredColumns: Array[String],
      filters: Array[Filter]): RDD[InternalRow] = {
    val colRdd = scanTable(table, requiredColumns, filters)
    // TODO: Suranjan scanning over column rdd before row will make sure
    // that we don't have duplicates; we may miss some results though
    // [sumedh] In the absence of snapshot isolation, one option is to
    // use increasing cached batch IDs and note the IDs at the start, then
    // scan row buffer first and delay cached batch creation till that is done,
    // finally skipping any IDs greater than the noted ones.
    // However, with plans for mutability in column store (via row buffer) need
    // to re-think in any case and provide proper snapshot isolation in store.
    val isPartitioned = region.getPartitionAttributes != null
    val zipped = connectionType match {
      case ConnectionType.Embedded =>
        val rowRdd = new RowFormatScanRDD(
          sqlContext.sparkContext,
          executorConnector,
          ExternalStoreUtils.pruneSchema(schemaFields, requiredColumns),
          resolvedName,
          isPartitioned,
          requiredColumns,
          connProperties,
          filters,
          Array.empty[Partition]
        )

        rowRdd.zipPartitions(colRdd) { (leftItr, rightItr) =>
          leftItr ++ rightItr
        }
      case _ =>

        val rowRdd = new SparkShellRowRDD(
          sqlContext.sparkContext,
          executorConnector,
          ExternalStoreUtils.pruneSchema(schemaFields, requiredColumns),
          resolvedName,
          isPartitioned,
          requiredColumns,
          connProperties,
          filters
<<<<<<< HEAD
        ).asInstanceOf[RDD[Row]]
=======
        )

>>>>>>> 151312f5
        rowRdd.zipPartitions(colRdd) { (leftItr, rightItr) =>
          leftItr ++ rightItr
        }
    }
    zipped
  }

  override def cachedBatchAggregate(batch: CachedBatch): Unit = {
    // if number of rows are greater than columnBatchSize then store
    // otherwise store locally
    if (batch.numRows >= columnBatchSize) {
      externalStore.storeCachedBatch(ColumnFormatRelation.
          cachedBatchTableName(table), batch)
    } else {
      // TODO: can we do it before compressing. Might save a bit
      val unCachedRows = ExternalStoreUtils.cachedBatchesToRows(
        Iterator(batch), schema.map(_.name).toArray, schema, forScan = true)
      insert(unCachedRows)
    }
  }

  override def insert(data: DataFrame, overwrite: Boolean): Unit = {
    partitionColumns match {
      case Nil => super.insert(data, overwrite)
      case _ => insert(data, if (overwrite) SaveMode.Overwrite else SaveMode.Append)
    }
  }

  def insert(data: DataFrame, mode: SaveMode): Unit = {
    if (mode == SaveMode.Overwrite) {
      truncate()
    }
    JdbcExtendedUtils.saveTable(data, table, schema, connProperties)
  }

  /**
   * Insert a sequence of rows into the table represented by this relation.
   *
   * @param rows the rows to be inserted
   *
   * @return number of rows inserted
   */
  override def insert(rows: Seq[Row]): Int = {
    val numRows = rows.length
    if (numRows == 0) {
      throw new IllegalArgumentException(
        "ColumnFormatRelation.insert: no rows provided")
    }
    val connProps = connProperties.connProps
    val batchSize = connProps.getProperty("batchsize", "1000").toInt
    val connection = ConnectionPool.getPoolConnection(table, dialect,
      connProperties.poolProps, connProps, connProperties.hikariCP)
    try {
      val stmt = connection.prepareStatement(rowInsertStr)
      val result = CodeGeneration.executeUpdate(table, stmt,
        rows, numRows > 1, batchSize, schema.fields, dialect)
      stmt.close()
      result
    } finally {
      connection.close()
    }
  }

  /**
   * Insert a sequence of rows into the table represented by this relation.
   *
   * @param rows the rows to be inserted
   *
   * @return number of rows inserted
   */
  def insert(rows: Iterator[InternalRow]): Int = {
    if (rows.hasNext) {
      val connProps = connProperties.connProps
      val batchSize = connProps.getProperty("batchsize", "1000").toInt
      val connection = ConnectionPool.getPoolConnection(table, dialect,
        connProperties.poolProps, connProps, connProperties.hikariCP)
      try {
        val stmt = connection.prepareStatement(rowInsertStr)
        val result = CodeGeneration.executeUpdate(table, stmt,
          rows, multipleRows = true, batchSize, schema.fields, dialect)
        stmt.close()
        result
      } finally {
        connection.close()
      }
    } else 0
  }

  // truncate both actual and shadow table
  override def truncate(): Unit = writeLock {
    try {
      val columnTable = ColumnFormatRelation.cachedBatchTableName(table)
      externalStore.tryExecute(columnTable, conn => {
        JdbcExtendedUtils.truncateTable(conn, ColumnFormatRelation.
            cachedBatchTableName(table), dialect)
      })
    } finally {
      externalStore.tryExecute(table, conn => {
        JdbcExtendedUtils.truncateTable(conn, table, dialect)
      })
    }
  }

  /**
   * Destroy and cleanup this relation. It may include, but not limited to,
   * dropping the external table that this relation represents.
   */
  override def destroy(ifExists: Boolean): Unit = {
    // use a non-pool connection for operations
    val conn = connFactory()
    try {
      // clean up the connection pool and caches
      StoreUtils.removeCachedObjects(sqlContext, table)
    } finally {
      try {
        try {
          JdbcExtendedUtils.dropTable(conn, ColumnFormatRelation.
              cachedBatchTableName(table), dialect, sqlContext, ifExists)
        } finally {
          JdbcExtendedUtils.dropTable(conn, table, dialect, sqlContext,
            ifExists)
        }
      } finally {
        conn.close()
      }
    }
  }

  override def createTable(mode: SaveMode): Unit = {
    val conn = connFactory()
    try {
      tableExists = JdbcExtendedUtils.tableExists(table, conn,
        dialect, sqlContext)
      if (mode == SaveMode.Ignore && tableExists) {
        dialect match {
          case GemFireXDDialect =>
            GemFireXDDialect.initializeTable(table,
              sqlContext.conf.caseSensitiveAnalysis, conn)
            GemFireXDDialect.initializeTable(ColumnFormatRelation.
                cachedBatchTableName(table),
              sqlContext.conf.caseSensitiveAnalysis, conn)
          case _ => // Do nothing
        }
        return
      }

      if (mode == SaveMode.ErrorIfExists && tableExists) {
        // sys.error(s"Table $table already exists.")
        return
      }
    } finally {
      conn.close()
    }
    createActualTable(table, externalStore)
  }

  override def createExternalTableForCachedBatches(tableName: String,
      externalStore: ExternalStore): Unit = {
    require(tableName != null && tableName.length > 0,
      "createExternalTableForCachedBatches: expected non-empty table name")


    val (primarykey, partitionStrategy, concurrency) = dialect match {
      // The driver if not a loner should be an accessor only
      case d: JdbcExtendedDialect =>
        (s"constraint ${tableName}_partitionCheck check (partitionId != -1), " +
            "primary key (uuid, partitionId) ",
            d.getPartitionByClause("partitionId"),
            "  DISABLE CONCURRENCY CHECKS ")
      case _ => ("primary key (uuid)", "" , "")
    }
    val colocationClause = s"COLOCATE WITH ($table)"

    createTable(externalStore, s"create table $tableName (uuid varchar(36) " +
        "not null, partitionId integer, numRows integer not null, stats blob, " +
        schema.fields.map(structField => externalStore.columnPrefix +
        structField.name + " blob").mkString(", ") +
        s", $primarykey) $partitionStrategy $colocationClause " +
        s" $concurrency $ddlExtensionForShadowTable",
        tableName, dropIfExists = false)
  }

  // TODO: Suranjan make sure that this table doesn't evict to disk by
  // setting some property, may be MemLRU?
  private def createActualTable(tableName: String,
      externalStore: ExternalStore): Unit = {
    // Create the table if the table didn't exist.
    var conn: Connection = null
    try {
      conn = connFactory()
      val tableExists = JdbcExtendedUtils.tableExists(tableName, conn,
        dialect, sqlContext)
      if (!tableExists) {
        val sql =
          s"CREATE TABLE $tableName $schemaExtensions DISABLE CONCURRENCY CHECKS"
        logInfo(s"Applying DDL (url=${connProperties.url}; " +
            s"props=${connProperties.connProps}): $sql")
        JdbcExtendedUtils.executeUpdate(sql, conn)
        dialect match {
          case d: JdbcExtendedDialect => d.initializeTable(tableName,
            sqlContext.conf.caseSensitiveAnalysis, conn)
        }
        createExternalTableForCachedBatches(ColumnFormatRelation.
            cachedBatchTableName(table), externalStore)
      }
    } catch {
      case sqle: java.sql.SQLException =>
        if (sqle.getMessage.contains("No suitable driver found")) {
          throw new java.sql.SQLException(s"${sqle.getMessage}\n" +
              "Ensure that the 'driver' option is set appropriately and " +
              "the driver jars available (--jars option in spark-submit).",
            sqle.getSQLState)
        } else {
          throw sqle
        }
    } finally {
      if (conn != null) {
        conn.close()
      }
    }
  }

  /**
   * Execute a DML SQL and return the number of rows affected.
   */
  override def executeUpdate(sql: String): Int = {
    val connection = ConnectionPool.getPoolConnection(table, dialect,
      connProperties.poolProps, connProperties.connProps,
      connProperties.hikariCP)
    try {
      val stmt = connection.prepareStatement(sql)
      val result = stmt.executeUpdate()
      stmt.close()
      result
    } finally {
      connection.close()
    }
  }

  override def flushRowBuffer(): Unit = {
    // force flush all the buckets into the column store
    (Utils.mapExecutors(sqlContext, () => {
      ColumnFormatRelation.flushLocalBuckets(resolvedName)
      Iterator.empty
    })).count()
    ColumnFormatRelation.flushLocalBuckets(resolvedName)
  }

}

class ColumnFormatRelation(
    _table: String,
    _provider: String,
    _mode: SaveMode,
    _userSchema: StructType,
    schemaExtensions: String,
    ddlExtensionForShadowTable: String,
    _origOptions: Map[String, String],
    _externalStore: ExternalStore,
    partitioningColumns: Seq[String],
    _context: SQLContext)
  extends BaseColumnFormatRelation(
    _table,
    _provider,
    _mode,
    _userSchema,
    schemaExtensions,
    ddlExtensionForShadowTable,
    _origOptions,
    _externalStore,
    partitioningColumns,
    _context)
  with ParentRelation {

  recoverDependentsRelation()

  override def addDependent(dependent: DependentRelation,
      catalog: SnappyStoreHiveCatalog): Boolean =
    DependencyCatalog.addDependent(table, dependent.name)

  override def removeDependent(dependent: DependentRelation,
      catalog: SnappyStoreHiveCatalog): Boolean =
    DependencyCatalog.removeDependent(table, dependent.name)

  override def dropIndex(indexIdent: QualifiedTableName,
      tableIdent: QualifiedTableName,
      ifExists: Boolean): Unit = {
    val snappySession = sqlContext.sparkSession.asInstanceOf[SnappySession]
    snappySession.sessionState.catalog.alterTableToRemoveIndexProp(tableIdent, indexIdent)
    // Remove the actual index
    snappySession.dropTable(indexIdent, ifExists)
  }

  override def getDependents(
      catalog: SnappyStoreHiveCatalog): Seq[String] =
    DependencyCatalog.getDependents(table)

  override def recoverDependentsRelation(): Unit = {
    var indexes: Array[String] = Array()
    try {
      val options = new CaseInsensitiveMutableHashMap(this.origOptions)
      indexes = options(ExternalStoreUtils.INDEX_NAME).split(",")
    } catch {
      case e: NoSuchElementException =>
    }

    indexes.foreach(index => {
      val snappySession = sqlContext.sparkSession.asInstanceOf[SnappySession]
      val sncCatalog = snappySession.sessionState.catalog
      val dr = sncCatalog.lookupRelation(sncCatalog.newQualifiedTableName(index)) match {
        case LogicalRelation(r: DependentRelation, _, _) => r
      }
      addDependent(dr, sncCatalog)
    })
  }

  /**
    * Index table is same as the column table apart from how it is
    * partitioned and colocated. Add GEM_PARTITION_BY and GEM_COLOCATE_WITH
    * clause in its options. Also add GEM_INDEXED_TABLE parameter to
    * indicate that this is an index table.
    */
  private def createIndexTable(indexIdent: QualifiedTableName,
      tableIdent: QualifiedTableName,
      tableRelation: JDBCAppendableRelation,
      indexColumns: Map[String, Option[SortDirection]],
      options: Map[String, String]): Unit = {


    val parameters = new CaseInsensitiveMutableHashMap(options)
    val snappySession = sqlContext.sparkSession.asInstanceOf[SnappySession]
    val indexTblName = snappySession.getIndexTable(indexIdent).toString()
    val caseInsensitiveMap = new CaseInsensitiveMutableHashMap(tableRelation.origOptions)
    val tempOptions = caseInsensitiveMap.filterNot(pair => {
      pair._1.equalsIgnoreCase(StoreUtils.PARTITION_BY) ||
        pair._1.equalsIgnoreCase(StoreUtils.COLOCATE_WITH) ||
        pair._1.equalsIgnoreCase(JdbcExtendedUtils.DBTABLE_PROPERTY) ||
        pair._1.equalsIgnoreCase(ExternalStoreUtils.INDEX_NAME)
    }).toMap + (StoreUtils.PARTITION_BY -> indexColumns.keys.mkString(",")) +
      (StoreUtils.GEM_INDEXED_TABLE -> tableIdent.toString) +
      (JdbcExtendedUtils.DBTABLE_PROPERTY -> indexTblName)

    val indexOptions = parameters.get(StoreUtils.COLOCATE_WITH) match {
      case Some(value) => tempOptions + (StoreUtils.COLOCATE_WITH -> value)
      case _ => tempOptions
    }
    snappySession.createTable(
      indexTblName,
      "column",
      tableRelation.schema,
      indexOptions)
  }

  override def createIndex(indexIdent: QualifiedTableName,
      tableIdent: QualifiedTableName,
      indexColumns: Map[String, Option[SortDirection]],
      options: Map[String, String]): Unit = {

    val snappySession = sqlContext.sparkSession.asInstanceOf[SnappySession]
    createIndexTable(indexIdent, tableIdent, this, indexColumns, options)
    // Main table is updated to store the index information in it. We could have instead used
    // createIndex method of HiveClient to do this. But, there were two main issues:
    // a. Schema needs to be added to the HiveTable to supply indexedCols while creating
    // the index. But, when schema is added to the HiveTable object, it throws a foreign
    // key constraint failure on the serdes table. Need to look into this.
    // b. The bigger issue is that the createIndex needs an indexTable for creating this
    // index. Also, there are multiple things (like implementing HiveIndexHandler)
    // that are hive specific and can create issues for us from maintenance perspective
    try {
      snappySession.sessionState.catalog.alterTableToAddIndexProp(
        tableIdent, snappySession.getIndexTable(indexIdent))
    } catch {
      case e: Throwable =>
        snappySession.dropTable(indexIdent, ifExists = false)
        throw e
    }
  }
}

/**
  * Currently this is same as ColumnFormatRelation but has kept it as a separate class
  * to allow adding of any index specific functionality in future.
  */
class IndexColumnFormatRelation(
    _table: String,
    _provider: String,
    _mode: SaveMode,
    _userSchema: StructType,
    _schemaExtensions: String,
    _ddlExtensionForShadowTable: String,
    _origOptions: Map[String, String],
    _externalStore: ExternalStore,
    _partitioningColumns: Seq[String],
    _context: SQLContext,
    baseTableName: String)
  extends BaseColumnFormatRelation(
    _table,
    _provider,
    _mode,
    _userSchema,
    _schemaExtensions,
    _ddlExtensionForShadowTable,
    _origOptions,
    _externalStore,
    _partitioningColumns,
    _context)
  with DependentRelation {

  override def baseTable: Option[String] = Some(baseTableName)

  override def name: String = _table
}

object ColumnFormatRelation extends Logging with StoreCallback {
  // register the call backs with the JDBCSource so that
  // bucket region can insert into the column table

  def flushLocalBuckets(resolvedName: String): Unit = {
    val pr = Misc.getRegionForTable(resolvedName, false)
        .asInstanceOf[PartitionedRegion]
    if (pr != null) {
      val ds = pr.getDataStore
      if (ds != null) {
        val itr = ds.getAllLocalPrimaryBucketRegions.iterator()
        while (itr.hasNext) {
          itr.next().createAndInsertCachedBatch(true)
        }
      }
    }
  }

  def registerStoreCallbacks(sqlContext: SQLContext, table: String,
      userSchema: StructType, externalStore: ExternalStore): Unit = {
    StoreCallbacksImpl.registerExternalStoreAndSchema(sqlContext, table, userSchema,
      externalStore, sqlContext.conf.columnBatchSize, sqlContext.conf.useCompression)
  }

  final def cachedBatchTableName(table: String): String =
    JDBCAppendableRelation.cachedBatchTableName(table)
}

final class DefaultSource extends ColumnarRelationProvider {

  override def createRelation(sqlContext: SQLContext, mode: SaveMode,
      options: Map[String, String], schema: StructType) : JDBCAppendableRelation = {
    val parameters = new CaseInsensitiveMutableHashMap(options)

    val table = ExternalStoreUtils.removeInternalProps(parameters)
    val sc = sqlContext.sparkContext
    val partitions = ExternalStoreUtils.getTotalPartitions(sc, parameters,
      forManagedTable = true, forColumnTable = true)
    val parametersForShadowTable = new CaseInsensitiveMutableHashMap(parameters)

    val partitioningColumn = StoreUtils.getPartitioningColumn(parameters)
    val primaryKeyClause = StoreUtils.getPrimaryKeyClause(parameters, schema, sqlContext)
    val ddlExtension = StoreUtils.ddlExtensionString(parameters,
      isRowTable = false, isShadowTable = false)

    val ddlExtensionForShadowTable = StoreUtils.ddlExtensionString(
      parametersForShadowTable, isRowTable = false, isShadowTable = true)

    val connProperties =
      ExternalStoreUtils.validateAndGetAllProps(sc, parameters)

    StoreUtils.validateConnProps(parameters)

    connProperties.dialect match {
      case GemFireXDDialect => StoreUtils.initStore(sqlContext, table,
        Some(schema), partitions, connProperties)
      case _ =>
    }
    val schemaString = JdbcExtendedUtils.schemaString(schema,
      connProperties.dialect)
    val schemaExtension = if (schemaString.length > 0) {
      val temp = schemaString.substring(0, schemaString.length - 1).
          concat(s", ${StoreUtils.SHADOW_COLUMN}, $primaryKeyClause )")
      s"$temp $ddlExtension"
    } else {
      s"$schemaString $ddlExtension"
    }

    val externalStore = new JDBCSourceAsColumnarStore(connProperties,
      partitions)

    ColumnFormatRelation.registerStoreCallbacks(sqlContext, table,
      schema, externalStore)

    var success = false

    // create an index relation if it is an index table
    val relation = options.get(StoreUtils.GEM_INDEXED_TABLE) match {
      case Some(baseTable) => new IndexColumnFormatRelation(SnappyStoreHiveCatalog.
        processTableIdentifier(table, sqlContext.conf),
        getClass.getCanonicalName,
        mode,
        schema,
        schemaExtension,
        ddlExtensionForShadowTable,
        options,
        externalStore,
        partitioningColumn,
        sqlContext,
        baseTable)
      case None => new ColumnFormatRelation(SnappyStoreHiveCatalog.
        processTableIdentifier(table, sqlContext.conf),
        getClass.getCanonicalName,
        mode,
        schema,
        schemaExtension,
        ddlExtensionForShadowTable,
        options,
        externalStore,
        partitioningColumn,
        sqlContext)
    }

    try {
      relation.createTable(mode)
      success = true
      relation
    } finally {
      if (!success && !relation.tableExists) {
        // destroy the relation
        relation.destroy(ifExists = true)
      }
    }
  }
}<|MERGE_RESOLUTION|>--- conflicted
+++ resolved
@@ -38,7 +38,6 @@
 import org.apache.spark.sql.store.{CodeGeneration, StoreUtils}
 import org.apache.spark.sql.types.StructType
 import org.apache.spark.sql.{DataFrame, Row, SQLContext, SaveMode, SnappySession}
-import org.apache.spark.storage.BlockManagerId
 import org.apache.spark.{Logging, Partition}
 
 /**
@@ -155,12 +154,8 @@
           requiredColumns,
           connProperties,
           filters
-<<<<<<< HEAD
-        ).asInstanceOf[RDD[Row]]
-=======
         )
 
->>>>>>> 151312f5
         rowRdd.zipPartitions(colRdd) { (leftItr, rightItr) =>
           leftItr ++ rightItr
         }
