--- conflicted
+++ resolved
@@ -40,17 +40,9 @@
   protected final val fieldTypes = StoreUtils.mapCatalystTypes(
     schema, dataTypes)
 
-<<<<<<< HEAD
-  final lazy val defaultCal = new GregorianCalendar(
-    ClientSharedData.DEFAULT_TIMEZONE, ClientSharedData.DEFAULT_LOCALE)
-
-  final lazy val defaultTZ =
-    ClientSharedData.DEFAULT_TIMEZONE.clone().asInstanceOf[java.util.TimeZone]
-=======
   final lazy val defaultCal = ClientSharedData.getDefaultCalendar
 
   final lazy val defaultTZ = defaultCal.getTimeZone
->>>>>>> 29a533c4
 
   protected final def createInternalRow(execRow: AbstractCompactExecRow,
       mutableRow: SpecificMutableRow): InternalRow = {
@@ -161,11 +153,7 @@
         case StoreUtils.DATE_TYPE =>
           val cal = this.defaultCal
           cal.clear()
-<<<<<<< HEAD
-          val millis = execRow.getAsDateMillis(pos, cal, this)
-=======
           val millis = execRow.getAsDateMillis(i, cal, this)
->>>>>>> 29a533c4
           if (!wasNull) {
             mutableRow.setInt(i, Utils.millisToDays(millis, defaultTZ))
           } else {
@@ -175,11 +163,7 @@
         case StoreUtils.TIMESTAMP_TYPE =>
           val cal = this.defaultCal
           cal.clear()
-<<<<<<< HEAD
-          val micros = execRow.getAsTimestampMicros(pos, cal, this)
-=======
           val micros = execRow.getAsTimestampMicros(i, cal, this)
->>>>>>> 29a533c4
           if (!wasNull) {
             mutableRow.setLong(i, micros)
           } else {
@@ -251,15 +235,7 @@
 
 final class ResultSetNullHolder extends ResultNullHolder {
 
-<<<<<<< HEAD
-  lazy val defaultCal = new GregorianCalendar(
-    ClientSharedData.DEFAULT_TIMEZONE, ClientSharedData.DEFAULT_LOCALE)
-
-  lazy val defaultTZ =
-    ClientSharedData.DEFAULT_TIMEZONE.clone().asInstanceOf[java.util.TimeZone]
-=======
   lazy val defaultCal = ClientSharedData.getDefaultCleanCalendar
 
   lazy val defaultTZ = defaultCal.getTimeZone
->>>>>>> 29a533c4
 }