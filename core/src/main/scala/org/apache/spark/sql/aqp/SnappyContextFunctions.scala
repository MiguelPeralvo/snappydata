/*
 * Copyright (c) 2016 SnappyData, Inc. All rights reserved.
 *
 * Licensed under the Apache License, Version 2.0 (the "License"); you
 * may not use this file except in compliance with the License. You
 * may obtain a copy of the License at
 *
 * http://www.apache.org/licenses/LICENSE-2.0
 *
 * Unless required by applicable law or agreed to in writing, software
 * distributed under the License is distributed on an "AS IS" BASIS,
 * WITHOUT WARRANTIES OR CONDITIONS OF ANY KIND, either express or
 * implied. See the License for the specific language governing
 * permissions and limitations under the License. See accompanying
 * LICENSE file.
 */
package org.apache.spark.sql.aqp

import org.apache.spark.rdd.RDD
import org.apache.spark.sql._
import org.apache.spark.sql.catalyst.InternalRow
import org.apache.spark.sql.catalyst.plans.logical.LogicalPlan
import org.apache.spark.sql.execution._
import org.apache.spark.sql.hive.{ExternalTableType, QualifiedTableName}
import org.apache.spark.sql.sources.BaseRelation
import org.apache.spark.sql.streaming.StreamBaseRelation
import org.apache.spark.sql.types.StructType

class SnappyContextFunctions {

  def clear(): Unit = {}

  def postRelationCreation(relation: BaseRelation, session: SnappySession): Unit = {}

  def registerAQPErrorFunctions(session: SnappySession) {}

  def createTopK(session: SnappySession, tableName: String,
      keyColumnName: String, schema: StructType,
      topkOptions: Map[String, String], ifExists: Boolean): Boolean =
    throw new UnsupportedOperationException("missing aqp jar")

  def dropTopK(session: SnappySession, topKName: String): Unit =
    throw new UnsupportedOperationException("missing aqp jar")

  def insertIntoTopK(session: SnappySession, rows: RDD[Row],
      topKName: QualifiedTableName, time: Long): Unit =
    throw new UnsupportedOperationException("missing aqp jar")

  def queryTopK(session: SnappySession, topKName: String,
      startTime: String, endTime: String, k: Int): DataFrame =
    throw new UnsupportedOperationException("missing aqp jar")

  def queryTopK(session: SnappySession, topK: String,
      startTime: Long, endTime: Long, k: Int): DataFrame =
    throw new UnsupportedOperationException("missing aqp jar")

  def queryTopKRDD(session: SnappySession, topK: String,
      startTime: String,
      endTime: String, schema: StructType): RDD[InternalRow] =
    throw new UnsupportedOperationException("missing aqp jar")

  protected[sql] def collectSamples(session: SnappySession, rows: RDD[Row],
      aqpTables: Seq[String], time: Long): Unit =
    throw new UnsupportedOperationException("missing aqp jar")

  def createSampleDataFrameContract(session: SnappySession, df: DataFrame,
      logicalPlan: LogicalPlan): SampleDataFrameContract =
    throw new UnsupportedOperationException("missing aqp jar")

  def convertToStratifiedSample(options: Map[String, Any], session: SnappySession,
      logicalPlan: LogicalPlan): LogicalPlan =
    throw new UnsupportedOperationException("missing aqp jar")

  def isStratifiedSample(logicalPlan: LogicalPlan): Boolean =
    throw new UnsupportedOperationException("missing aqp jar")

  def withErrorDataFrame(df: DataFrame, error: Double,
      confidence: Double, behavior: String): DataFrame =
    throw new UnsupportedOperationException("missing aqp jar")

  def newSQLParser(snappySession: SnappySession): SnappySqlParser =
    new SnappySqlParser(snappySession)

  def aqpTablePopulator(session: SnappySession): Unit = {
    // register blank tasks for the stream tables so that the streams start
    session.sessionState.catalog.getDataSourceRelations[StreamBaseRelation](Seq(
      ExternalTableType.Stream), None).foreach(_.rowStream.foreachRDD(_ => Unit))
  }

  def executePlan(session: SnappySession,
      plan: LogicalPlan): QueryExecution = new QueryExecution(session, plan)

<<<<<<< HEAD
  def handleErrorLimitExceeded[T](fn: => (RDD[InternalRow], DataFrame) => T,
      rowRDD: RDD[InternalRow], df: DataFrame, lp: LogicalPlan,
      fn2: => Int): T = fn(rowRDD, df)

  def sql[T](fn: => T): T = fn
=======
  def sql[T](fn: => T): T
>>>>>>> 0f16496f
}<|MERGE_RESOLUTION|>--- conflicted
+++ resolved
@@ -90,13 +90,5 @@
   def executePlan(session: SnappySession,
       plan: LogicalPlan): QueryExecution = new QueryExecution(session, plan)
 
-<<<<<<< HEAD
-  def handleErrorLimitExceeded[T](fn: => (RDD[InternalRow], DataFrame) => T,
-      rowRDD: RDD[InternalRow], df: DataFrame, lp: LogicalPlan,
-      fn2: => Int): T = fn(rowRDD, df)
-
-  def sql[T](fn: => T): T = fn
-=======
   def sql[T](fn: => T): T
->>>>>>> 0f16496f
 }