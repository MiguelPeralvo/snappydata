--- conflicted
+++ resolved
@@ -79,7 +79,6 @@
 
   def keyIsUnique: Boolean = _keyIsUnique
 
-<<<<<<< HEAD
   def addString(key: UTF8String, default: UTF8String => T): T = {
     val hash = key.hashCode()
     val data = _data
@@ -136,13 +135,9 @@
     throw new AssertionError("not expected to reach")
   }
 
-  def setKeyIsUnique(unique: Boolean): Unit =
-    _keyIsUnique = unique
-=======
   def setKeyIsUnique(unique: Boolean): Unit = {
     if (_keyIsUnique != unique) _keyIsUnique = unique
   }
->>>>>>> f392d672
 
   private def initArray(values: Array[Long], init: Long): Unit = {
     var index = 0
