--- conflicted
+++ resolved
@@ -40,13 +40,9 @@
 import org.apache.spark.sql.execution.{r, _}
 import org.apache.spark.sql.execution.metric.SQLMetrics
 import org.apache.spark.sql.snappy._
-<<<<<<< HEAD
-import org.apache.spark.sql.types.{LongType, TypeUtilities}
-=======
 import org.apache.spark.sql.types.{LongType, StructType, TypeUtilities}
 import org.apache.spark.sql.{SnappyAggregation, SnappySession}
 import org.apache.spark.{Dependency, Partition, ShuffleDependency, SparkEnv, TaskContext}
->>>>>>> 155c2683
 
 /**
  * :: DeveloperApi ::
@@ -119,27 +115,13 @@
 
     // materialize dependencies in the entire buildRDD graph for
     // buildRDD.iterator to work in the compute of mapPartitionsPreserve below
-<<<<<<< HEAD
-    materializeDependencies(buildRDD, new mutable.HashSet[RDD[_]]())
-
-    streamRDD.mapPartitionsPreserveWithPartition { (context, split, itr) =>
-      val start = System.nanoTime()
-      val hashed = HashedRelation(buildRDD.iterator(split, context),
-        buildKeys, taskMemoryManager = context.taskMemoryManager())
-      buildTime += (System.nanoTime() - start) / 1000000L
-      val estimatedSize = hashed.estimatedSize
-      buildDataSize += estimatedSize
-      context.taskMetrics().incPeakExecutionMemory(estimatedSize)
-      context.addTaskCompletionListener(_ => hashed.close())
-      join(itr, hashed, numOutputRows)
-=======
     if (buildRDD.partitions.size == 1) {
       materializeDependencies(buildRDD, new mutable.HashSet[RDD[_]]())
       val schema = buildPlan.schema
       streamRDD.mapPartitionsPreserveWithPartition { (context, split, itr) =>
         val start = System.nanoTime()
-        val hashed = HashedRelationCache.get(schema, buildKeys, buildRDD,
-          buildRDD.partitions(0), context)
+        val hashed = HashedRelation(buildRDD.iterator(split, context),
+          buildKeys, taskMemoryManager = context.taskMemoryManager())
         buildTime += (System.nanoTime() - start) / 1000000L
         val estimatedSize = hashed.estimatedSize
         buildDataSize += estimatedSize
@@ -152,7 +134,6 @@
         val hashed = buildHashedRelation(buildIter)
         join(streamIter, hashed, numOutputRows)
       }
->>>>>>> 155c2683
     }
   }
 
