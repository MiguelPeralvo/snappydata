--- conflicted
+++ resolved
@@ -65,11 +65,7 @@
   private[this] val hdos = new GfxdHeapDataOutputStream(
     Misc.getMemStore.thresholdListener(), sql, true, senderVersion)
 
-<<<<<<< HEAD
-  private[this] val tableSchema = df.schema
-=======
   private[this] val querySchema = df.schema
->>>>>>> 5f75ab19
 
   private[this] val resultsRdd = df.queryExecution.executedPlan.execute()
 
@@ -87,20 +83,12 @@
     val isLocalExecution = msg.isLocallyExecuted
     val bm = SparkEnv.get.blockManager
     val partitionBlockIds = new Array[RDDBlockId](resultsRdd.partitions.length)
-<<<<<<< HEAD
-    val serializeComplexType = !complexTypeAsClob && tableSchema.exists(
-=======
     val serializeComplexType = !complexTypeAsClob && querySchema.exists(
->>>>>>> 5f75ab19
       _.dataType match {
         case _: ArrayType | _: MapType | _: StructType => true
         case _ => false
       })
-<<<<<<< HEAD
-    val handler = new ExecutionHandler(sql, tableSchema, resultsRdd.id,
-=======
     val handler = new ExecutionHandler(sql, querySchema, resultsRdd.id,
->>>>>>> 5f75ab19
       partitionBlockIds, serializeComplexType)
     var blockReadSuccess = false
     try {
@@ -216,19 +204,11 @@
   }
 
   def getColumnNames: Array[String] = {
-<<<<<<< HEAD
-    tableSchema.fieldNames
-  }
-
-  private def getColumnTypes: Array[(Int, Int, Int)] =
-    tableSchema.map(f => getSQLType(f.dataType)).toArray
-=======
     querySchema.fieldNames
   }
 
   private def getColumnTypes: Array[(Int, Int, Int)] =
     querySchema.map(f => getSQLType(f.dataType)).toArray
->>>>>>> 5f75ab19
 
   private def getSQLType(dataType: DataType): (Int, Int, Int) = {
     dataType match {
