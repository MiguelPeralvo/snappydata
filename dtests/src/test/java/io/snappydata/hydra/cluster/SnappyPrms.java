--- conflicted
+++ resolved
@@ -112,16 +112,6 @@
     public static Long waitTimeBeforeNextCycleVM;
 
     /**
-<<<<<<< HEAD
-     * TODO: It should be removed. Swati is working on this
-     */
-    public static Long  appPropsForJobServer;
-
-    /**
-     * TODO: Swati is gone add proper support for all below SnappyPrms.
-     */
-    public static Long executorCores;
-=======
      * Parameter used to get the user APP_PROPS for snappy job.
      * (VectosetValues of Strings) A list of values for snappy-job.
      */
@@ -177,43 +167,20 @@
      */
     public static Long shufflePartitions;
 
->>>>>>> 3c454ef8
     public static int getExecutorCores() {
         Long key = executorCores;
         return tasktab().intAt(key, tab().intAt(key, 1));
     }
 
-<<<<<<< HEAD
-    public static Long driverMaxResultSize;
-=======
->>>>>>> 3c454ef8
     public static String getDriverMaxResultSize() {
         Long key = driverMaxResultSize;
         return tab().stringAt(key, "1g").toLowerCase();
     }
 
-<<<<<<< HEAD
-    public static Long locatorMemory;
-=======
->>>>>>> 3c454ef8
     public static String getLocatorMemory() {
         Long key = locatorMemory;
         return tab().stringAt(key, "1G");
     }
-<<<<<<< HEAD
-    public static Long serverMemory;
-    public static String getServerMemory() {
-        Long key = serverMemory;
-        return tab().stringAt(key, "1G");
-    }
-    public static Long leadMemory;
-    public static String getLeadMemory() {
-        Long key = leadMemory;
-        return tab().stringAt(key,"1G");
-    }
-
-    public static Long sparkSchedulerMode;
-=======
 
     public static String getServerMemory() {
         Long key = serverMemory;
@@ -225,43 +192,26 @@
         return tab().stringAt(key, "1G");
     }
 
->>>>>>> 3c454ef8
     public static String getSparkSchedulerMode() {
         Long key = sparkSchedulerMode;
         return tab().stringAt(key, "FAIR");
     }
 
-<<<<<<< HEAD
-    public static Long sparkSqlBroadcastJoinThreshold;
-=======
->>>>>>> 3c454ef8
     public static int getSparkSqlBroadcastJoinThreshold() {
         Long key = sparkSqlBroadcastJoinThreshold;
         return tasktab().intAt(key, tab().intAt(key, -1));
     }
 
-<<<<<<< HEAD
-    public static Long compressedInMemoryColumnarStorage;
-=======
->>>>>>> 3c454ef8
     public static boolean getCompressedInMemoryColumnarStorage() {
         Long key = compressedInMemoryColumnarStorage;
         return tasktab().booleanAt(key, tab().booleanAt(key, false));
     }
 
-<<<<<<< HEAD
-    public static Long conserveSockets;
-=======
->>>>>>> 3c454ef8
     public static boolean getConserveSockets() {
         Long key = conserveSockets;
         return tasktab().booleanAt(key, tab().booleanAt(key, false));
     }
 
-<<<<<<< HEAD
-    public static Long shufflePartitions;
-=======
->>>>>>> 3c454ef8
     public static int getShufflePartitions() {
         Long key = shufflePartitions;
         return tasktab().intAt(key, tab().intAt(key, 1));
@@ -271,14 +221,11 @@
         Long key = appPropsForJobServer;
         return BasePrms.tasktab().stringAt(key, BasePrms.tab().stringAt(key, null));
     }
-<<<<<<< HEAD
-=======
 
     public static boolean getTableDefaultDataPolicy() {
         Long key = tableDefaultPartitioned;
         return tasktab().booleanAt(key, tab().booleanAt(key, false));
     }
->>>>>>> 3c454ef8
 
     public static Vector getSQLScriptNamesForInitTask() {
         Long key = sqlScriptNamesForInitTask;
