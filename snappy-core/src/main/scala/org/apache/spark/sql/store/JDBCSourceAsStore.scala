--- conflicted
+++ resolved
@@ -143,15 +143,9 @@
   }
 }
 
-<<<<<<< HEAD
-final class CachedBatchIteratorOnRS(conn: Connection, connType: ConnectionType,
-    requiredColumns: Array[String], ps: Statement, rs: ResultSet)
-    extends Iterator[CachedBatch] {
-=======
 final class CachedBatchIteratorOnRS(conn: Connection,
     requiredColumns: Array[String],
     ps: Statement, rs: ResultSet) extends Iterator[CachedBatch] {
->>>>>>> 9806ac23
 
   private val serializer = SparkEnv.get.serializer
   var _hasNext = moveNext()
@@ -189,13 +183,8 @@
       colBuffers(i) = rs.getBytes(i + 1)
       i += 1
     }
-<<<<<<< HEAD
-    val stats = serializer.newInstance().deserialize[InternalRow](
-        ByteBuffer.wrap(rs.getBytes("stats")))
-=======
     val stats = serializer.newInstance().deserialize[InternalRow](ByteBuffer.
         wrap(rs.getBytes("stats")))
->>>>>>> 9806ac23
 
     CachedBatch(rs.getInt("numRows"), colBuffers, stats)
   }
