--- conflicted
+++ resolved
@@ -396,20 +396,9 @@
   def registerExternalTable(tableName: QualifiedTableName,
       userSpecifiedSchema: Option[StructType],
       partitionColumns: Array[String], provider: String,
-<<<<<<< HEAD
-      options: Map[String, String], providerType: String): Unit = {
-    val ttype =
-      providerType match {
-      case "column" => ExternalTableType.Columnar
-      case "jdbc"   => ExternalTableType.Row
-      case _ => ExternalTableType.Row
-    }
-    createDataSourceTable(tableName, ttype,
-=======
       options: Map[String, String],
-      tableType : ExternalTableType.Type): Unit = {
+      tableType: ExternalTableType.Type): Unit = {
     createDataSourceTable(tableName, tableType,
->>>>>>> 3360cfb1
       userSpecifiedSchema, partitionColumns, provider, options)
   }
 
