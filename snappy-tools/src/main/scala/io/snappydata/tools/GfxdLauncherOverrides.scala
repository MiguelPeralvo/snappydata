package io.snappydata.tools

import com.pivotal.gemfirexd.FabricService
import com.pivotal.gemfirexd.tools.GfxdDistributionLocator
import com.pivotal.gemfirexd.tools.internal.GfxdServerLauncher
import io.snappydata.ServiceManager

/**
 * Launcher extension for GFXD server launcher to use Snappy service manager.
 *
 * @author soubhik
 */
class ServerLauncher(baseName: String) extends GfxdServerLauncher(baseName) {

  @throws(classOf[Exception])
  override protected def getFabricServiceInstance: FabricService =
    ServiceManager.getServerInstance

  override protected def run(args: Array[String]): Unit = {
    super.run(args)
  }
}

object ServerLauncher {

  def main(args: Array[String]): Unit = {
    val launcher = new ServerLauncher("SnappyData Server")
    launcher.run(args)
  }
}

/**
 * Launcher extension for GFXD locator launcher to use Snappy service manager.
 *
 * @author soubhik
 */
class LocatorLauncher(baseName: String) extends GfxdDistributionLocator(baseName) {

  @throws(classOf[Exception])
  override protected def getFabricServiceInstance: FabricService =
    ServiceManager.getLocatorInstance

<<<<<<< HEAD
  override protected def run (args : Array[String]) : Unit  ={
=======
  override protected def run(args: Array[String]): Unit = {
>>>>>>> cf724d91
    super.run(args)
  }
}

object LocatorLauncher {

  def main(args: Array[String]): Unit = {
    val launcher = new LocatorLauncher("SnappyData Locator")
    launcher.run(args)
  }
}<|MERGE_RESOLUTION|>--- conflicted
+++ resolved
@@ -40,11 +40,7 @@
   override protected def getFabricServiceInstance: FabricService =
     ServiceManager.getLocatorInstance
 
-<<<<<<< HEAD
-  override protected def run (args : Array[String]) : Unit  ={
-=======
   override protected def run(args: Array[String]): Unit = {
->>>>>>> cf724d91
     super.run(args)
   }
 }
