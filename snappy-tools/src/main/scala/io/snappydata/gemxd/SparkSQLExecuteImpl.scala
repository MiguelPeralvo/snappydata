--- conflicted
+++ resolved
@@ -56,13 +56,9 @@
 
   private lazy val schema = df.schema
 
-<<<<<<< HEAD
-
-
-  private val resultsRdd = df.queryExecution.executedPlan.execute().map(_.copy())
-=======
+
+
   private val resultsRdd = df.queryExecution.executedPlan.execute()
->>>>>>> 787360d5
 
   override def serializeRows(out: DataOutput) = {
     val numBytes = hdos.size
@@ -80,14 +76,7 @@
     var srh = snappyResultHolder
     val isLocalExecution = msg.isLocallyExecuted
     val bm = SparkEnv.get.blockManager
-<<<<<<< HEAD
     val numPartitions = resultsRdd.partitions.length
-    val partitionBlockIds = new Array[RDDBlockId](numPartitions)
-    //get the results and put those in block manager to avoid going OOM
-    SnappyUIUtils.withNewExecutionId(snx, df.queryExecution) (snx.runJob(resultsRdd, (iter: Iterator[InternalRow]) => iter.toArray,
-      (partitionId, arr: Array[InternalRow]) => {
-        if (arr.length > 0) {
-=======
     val partitionBlockIds = new Array[RDDBlockId](resultsRdd.partitions.length)
     val sql = this.sql
     val schema = this.schema
@@ -117,7 +106,6 @@
         dos.toByteArray
       }, (partitionId, block: Array[Byte]) => {
         if (block.length > 0) {
->>>>>>> 787360d5
           val blockId = RDDBlockId(resultsRdd.id, partitionId)
           bm.putBytes(blockId, ByteBuffer.wrap(block),
             StorageLevel.MEMORY_AND_DISK_SER, tellMaster = false)
